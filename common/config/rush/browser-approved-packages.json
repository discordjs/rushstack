// DO NOT ADD COMMENTS IN THIS FILE.  They will be lost when the Rush tool resaves it.
{
  "$schema": "https://developer.microsoft.com/json-schemas/rush/v5/approved-packages.schema.json",
  "packages": [
    {
      "name": "@fluentui/react",
      "allowedCategories": [ "libraries" ]
    },
    {
      "name": "@lifaon/path",
      "allowedCategories": [ "libraries" ]
    },
    {
<<<<<<< HEAD
      "name": "@reduxjs/toolkit",
      "allowedCategories": [ "libraries" ]
    },
    {
      "name": "axios",
      "allowedCategories": [ "libraries" ]
    },
    {
      "name": "office-ui-fabric-core",
      "allowedCategories": [ "libraries" ]
    },
    {
=======
>>>>>>> 41f03d68
      "name": "react",
      "allowedCategories": [ "libraries", "tests" ]
    },
    {
      "name": "react-dom",
      "allowedCategories": [ "libraries", "tests" ]
    },
    {
<<<<<<< HEAD
      "name": "react-is",
      "allowedCategories": [ "libraries" ]
    },
    {
      "name": "react-redux",
      "allowedCategories": [ "libraries" ]
    },
    {
      "name": "redux",
      "allowedCategories": [ "libraries" ]
    },
    {
=======
>>>>>>> 41f03d68
      "name": "tslib",
      "allowedCategories": [ "libraries", "tests" ]
    }
  ]
}<|MERGE_RESOLUTION|>--- conflicted
+++ resolved
@@ -11,7 +11,6 @@
       "allowedCategories": [ "libraries" ]
     },
     {
-<<<<<<< HEAD
       "name": "@reduxjs/toolkit",
       "allowedCategories": [ "libraries" ]
     },
@@ -24,19 +23,12 @@
       "allowedCategories": [ "libraries" ]
     },
     {
-=======
->>>>>>> 41f03d68
       "name": "react",
       "allowedCategories": [ "libraries", "tests" ]
     },
     {
       "name": "react-dom",
       "allowedCategories": [ "libraries", "tests" ]
-    },
-    {
-<<<<<<< HEAD
-      "name": "react-is",
-      "allowedCategories": [ "libraries" ]
     },
     {
       "name": "react-redux",
@@ -47,8 +39,6 @@
       "allowedCategories": [ "libraries" ]
     },
     {
-=======
->>>>>>> 41f03d68
       "name": "tslib",
       "allowedCategories": [ "libraries", "tests" ]
     }
