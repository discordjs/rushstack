--- conflicted
+++ resolved
@@ -12,20 +12,11 @@
     "build": "gulp --clean"
   },
   "devDependencies": {
-<<<<<<< HEAD
-    "@microsoft/load-themed-styles": "1.9.12",
-    "@microsoft/rush-stack-compiler-3.2": "0.3.24",
-    "@microsoft/web-library-build": "7.0.50",
+    "@microsoft/rush-stack-compiler-3.4": "0.1.12",
+    "@microsoft/load-themed-styles": "1.9.13",
+    "@microsoft/web-library-build": "7.0.51",
     "@types/jest": "23.3.11",
     "gulp": "~4.0.2",
     "ts-jest": "~22.4.6"
-=======
-    "ts-jest": "~22.4.6",
-    "@types/jest": "23.3.11",
-    "@microsoft/rush-stack-compiler-3.4": "0.1.12",
-    "@microsoft/load-themed-styles": "1.9.13",
-    "@microsoft/web-library-build": "7.0.51",
-    "gulp": "~3.9.1"
->>>>>>> 1188f387
   }
 }