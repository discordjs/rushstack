## API Report File for "@rushstack/heft-config-file"

> Do not edit this file. It is a report generated by [API Extractor](https://api-extractor.com/).

```ts

import { ITerminal } from '@rushstack/node-core-library';
import { RigConfig } from '@rushstack/rig-package';

// @beta (undocumented)
export class ConfigurationFile<TConfigurationFile> {
    constructor(options: IConfigurationFileOptions<TConfigurationFile>);
    // @internal (undocumented)
    static _formatPathForLogging: (path: string) => string;
    getObjectSourceFilePath<TObject extends object>(obj: TObject): string | undefined;
    getPropertyOriginalValue<TParentProperty extends object, TValue>(options: IOriginalValueOptions<TParentProperty>): TValue | undefined;
    loadConfigurationFileForProjectAsync(terminal: ITerminal, projectPath: string, rigConfig?: RigConfig): Promise<TConfigurationFile>;
    readonly projectRelativeFilePath: string;
    tryLoadConfigurationFileForProjectAsync(terminal: ITerminal, projectPath: string, rigConfig?: RigConfig): Promise<TConfigurationFile | undefined>;
}

// @beta (undocumented)
export type IConfigurationFileOptions<TConfigurationFile> = IConfigurationFileOptionsWithJsonSchemaFilePath<TConfigurationFile> | IConfigurationFileOptionsWithJsonSchemaObject<TConfigurationFile>;

// @beta (undocumented)
export interface IConfigurationFileOptionsBase<TConfigurationFile> {
    jsonPathMetadata?: IJsonPathsMetadata;
    projectRelativeFilePath: string;
    propertyInheritance?: IPropertiesInheritance<TConfigurationFile>;
    propertyInheritanceDefaults?: IPropertyInheritanceDefaults;
<<<<<<< HEAD
=======
}

// @beta (undocumented)
export interface IConfigurationFileOptionsWithJsonSchemaFilePath<TConfigurationFile> extends IConfigurationFileOptionsBase<TConfigurationFile> {
    // (undocumented)
    jsonSchemaObject?: never;
    jsonSchemaPath: string;
}

// @beta (undocumented)
export interface IConfigurationFileOptionsWithJsonSchemaObject<TConfigurationFile> extends IConfigurationFileOptionsBase<TConfigurationFile> {
    jsonSchemaObject: object;
    // (undocumented)
    jsonSchemaPath?: never;
>>>>>>> 7968688f
}

// @beta
export interface ICustomJsonPathMetadata {
    customResolver?: (configurationFilePath: string, propertyName: string, propertyValue: string) => string;
    pathResolutionMethod?: PathResolutionMethod.custom;
}

// @beta (undocumented)
export interface ICustomPropertyInheritance<TObject> extends IPropertyInheritance<InheritanceType.custom> {
    inheritanceFunction: PropertyInheritanceCustomFunction<TObject>;
}

// @beta (undocumented)
export type IJsonPathMetadata = ICustomJsonPathMetadata | INonCustomJsonPathMetadata;

// @beta
export interface IJsonPathsMetadata {
    // (undocumented)
    [jsonPath: string]: IJsonPathMetadata;
}

// @beta (undocumented)
export enum InheritanceType {
    append = "append",
    custom = "custom",
    merge = "merge",
    replace = "replace"
}

// @beta
export interface INonCustomJsonPathMetadata {
    pathResolutionMethod?: PathResolutionMethod.NodeResolve | PathResolutionMethod.nodeResolve | PathResolutionMethod.resolvePathRelativeToConfigurationFile | PathResolutionMethod.resolvePathRelativeToProjectRoot;
}

// @beta (undocumented)
export interface IOriginalValueOptions<TParentProperty> {
    // (undocumented)
    parentObject: Partial<TParentProperty>;
    // (undocumented)
    propertyName: keyof TParentProperty;
}

// @beta (undocumented)
export type IPropertiesInheritance<TConfigurationFile> = {
    [propertyName in keyof TConfigurationFile]?: IPropertyInheritance<InheritanceType.append | InheritanceType.merge | InheritanceType.replace> | ICustomPropertyInheritance<TConfigurationFile[propertyName]>;
};

// @beta (undocumented)
export interface IPropertyInheritance<TInheritanceType extends InheritanceType> {
    // (undocumented)
    inheritanceType: TInheritanceType;
}

// @beta (undocumented)
export interface IPropertyInheritanceDefaults {
    // (undocumented)
    array?: IPropertyInheritance<InheritanceType.append | InheritanceType.replace>;
    // (undocumented)
    object?: IPropertyInheritance<InheritanceType.merge | InheritanceType.replace>;
}

// @beta (undocumented)
export enum PathResolutionMethod {
    custom = "custom",
    // @deprecated
    NodeResolve = "NodeResolve",
    nodeResolve = "nodeResolve",
    resolvePathRelativeToConfigurationFile = "resolvePathRelativeToConfigurationFile",
    resolvePathRelativeToProjectRoot = "resolvePathRelativeToProjectRoot"
}

// @beta (undocumented)
export type PropertyInheritanceCustomFunction<TObject> = (currentObject: TObject, parentObject: TObject) => TObject;

// (No @packageDocumentation comment for this package)

```<|MERGE_RESOLUTION|>--- conflicted
+++ resolved
@@ -28,8 +28,6 @@
     projectRelativeFilePath: string;
     propertyInheritance?: IPropertiesInheritance<TConfigurationFile>;
     propertyInheritanceDefaults?: IPropertyInheritanceDefaults;
-<<<<<<< HEAD
-=======
 }
 
 // @beta (undocumented)
@@ -44,7 +42,6 @@
     jsonSchemaObject: object;
     // (undocumented)
     jsonSchemaPath?: never;
->>>>>>> 7968688f
 }
 
 // @beta
