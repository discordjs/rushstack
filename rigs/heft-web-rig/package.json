{
  "name": "@rushstack/heft-web-rig",
<<<<<<< HEAD
  "version": "0.16.0-rc.6",
=======
  "version": "0.15.1",
>>>>>>> 87e2e678
  "description": "A rig package for web browser projects that build using Heft",
  "license": "MIT",
  "scripts": {
    "build": "",
    "_phase:build": ""
  },
  "repository": {
    "type": "git",
    "url": "https://github.com/microsoft/rushstack.git",
    "directory": "rigs/heft-web-rig"
  },
  "peerDependencies": {
<<<<<<< HEAD
    "@rushstack/heft": "^0.50.6"
=======
    "@rushstack/heft": "^0.50.7"
>>>>>>> 87e2e678
  },
  "dependencies": {
    "@microsoft/api-extractor": "workspace:*",
    "@rushstack/heft-api-extractor-plugin": "workspace:*",
    "@rushstack/heft-jest-plugin": "workspace:*",
    "@rushstack/heft-lint-plugin": "workspace:*",
    "@rushstack/heft-sass-plugin": "workspace:*",
    "@rushstack/heft-typescript-plugin": "workspace:*",
    "@rushstack/heft-webpack5-plugin": "workspace:*",
    "@types/heft-jest": "1.0.1",
    "autoprefixer": "~10.4.2",
    "css-loader": "~6.6.0",
    "css-minimizer-webpack-plugin": "~3.4.1",
    "eslint": "~8.7.0",
    "html-webpack-plugin": "~5.5.0",
    "jest-environment-jsdom": "~29.5.0",
    "mini-css-extract-plugin": "~2.5.3",
    "postcss-loader": "~6.2.1",
    "postcss": "~8.4.6",
    "sass-loader": "~12.4.0",
    "sass": "~1.49.7",
    "source-map-loader": "~3.0.1",
    "style-loader": "~3.3.1",
    "terser-webpack-plugin": "~5.3.1",
    "typescript": "~5.0.4",
    "url-loader": "~4.1.1",
    "webpack-bundle-analyzer": "~4.5.0",
    "webpack-merge": "~5.8.0",
    "webpack": "~5.80.0"
  },
  "devDependencies": {
    "@rushstack/heft": "workspace:*"
  }
}<|MERGE_RESOLUTION|>--- conflicted
+++ resolved
@@ -1,10 +1,6 @@
 {
   "name": "@rushstack/heft-web-rig",
-<<<<<<< HEAD
-  "version": "0.16.0-rc.6",
-=======
   "version": "0.15.1",
->>>>>>> 87e2e678
   "description": "A rig package for web browser projects that build using Heft",
   "license": "MIT",
   "scripts": {
@@ -17,11 +13,7 @@
     "directory": "rigs/heft-web-rig"
   },
   "peerDependencies": {
-<<<<<<< HEAD
-    "@rushstack/heft": "^0.50.6"
-=======
     "@rushstack/heft": "^0.50.7"
->>>>>>> 87e2e678
   },
   "dependencies": {
     "@microsoft/api-extractor": "workspace:*",
