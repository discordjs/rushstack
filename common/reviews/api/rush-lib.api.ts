// @public
declare class ApprovedPackagesConfiguration {
    // (undocumented)
    constructor(jsonFilename: string);
    // (undocumented)
    addOrUpdatePackage(packageName: string, reviewCategory: string): void;
    clear(): void;
    // (undocumented)
    getItemByName(packageName: string): ApprovedPackagesItem | undefined;
    // (undocumented)
    items: ApprovedPackagesItem[];
    loadFromFile(): void;
    saveToFile(): void;
    tryLoadFromFile(approvedPackagesPolicyEnabled: boolean): boolean;
}

// @public
declare class ApprovedPackagesItem {
    allowedCategories: Set<string>;
    packageName: string;
}

// @public
declare class ApprovedPackagesPolicy {
    // @internal (undocumented)
    constructor(rushConfiguration: RushConfiguration, rushConfigurationJson: IRushConfigurationJson);
    readonly browserApprovedPackages: ApprovedPackagesConfiguration;
    readonly enabled: boolean;
    readonly ignoredNpmScopes: Set<string>;
    readonly nonbrowserApprovedPackages: ApprovedPackagesConfiguration;
    readonly reviewCategories: Set<string>;
    }

// @beta
declare enum BumpType {
    // (undocumented)
    'major' = 5,
    // (undocumented)
    'minor' = 4,
    // (undocumented)
    'none' = 0,
    // (undocumented)
    'patch' = 2,
    // (undocumented)
    'preminor' = 3,
    // (undocumented)
    'prerelease' = 1
}

// @public
declare class ChangeManager {
    static createEmptyChangeFiles(rushConfiguration: RushConfiguration, projectName: string, emailAddress: string): string | undefined;
}

// @public
declare class CommonVersionsConfiguration {
    readonly allowedAlternativeVersions: Map<string, ReadonlyArray<string>>;
    readonly filePath: string;
    getAllPreferredVersions(): Map<string, string>;
    static loadFromFile(jsonFilename: string): CommonVersionsConfiguration;
    readonly preferredVersions: Map<string, string>;
    save(): void;
    readonly xstitchPreferredVersions: Map<string, string>;
    }

// @beta (undocumented)
declare const enum DependencyType {
    // (undocumented)
    Dev = "devDependencies",
    // (undocumented)
    Optional = "optionalDependencies",
    // (undocumented)
    Peer = "peerDependencies",
    // (undocumented)
    Regular = "dependencies"
}

// @public
declare const enum EnvironmentVariableNames {
    RUSH_ABSOLUTE_SYMLINKS = "RUSH_ABSOLUTE_SYMLINKS",
    RUSH_PREVIEW_VERSION = "RUSH_PREVIEW_VERSION",
    RUSH_TEMP_FOLDER = "RUSH_TEMP_FOLDER",
    RUSH_VARIANT = "RUSH_VARIANT"
}

// @beta
declare enum Event {
    postRushBuild = 4,
    postRushInstall = 2,
    preRushBuild = 3,
    preRushInstall = 1
}

// @beta
declare class EventHooks {
    // @internal (undocumented)
    constructor(eventHooksJson: IEventHooksJson);
    get(event: Event): string[];
    }

// @beta
declare class IndividualVersionPolicy extends VersionPolicy {
    // @internal (undocumented)
    constructor(versionPolicyJson: IIndividualVersionJson);
    bump(bumpType?: BumpType, identifier?: string): void;
    ensure(project: IPackageJson, force?: boolean): IPackageJson | undefined;
    // @internal
    readonly _json: IIndividualVersionJson;
    readonly lockedMajor: number | undefined;
    validate(versionString: string, packageName: string): void;
}

// @public
interface ITryFindRushJsonLocationOptions {
    showVerbose?: boolean;
    startingFolder?: string;
}

// @internal
declare class _LastInstallFlag {
    constructor(folderPath: string, state?: Object);
    clear(): void;
    create(): void;
    isValid(): boolean;
    readonly path: string;
    }

// @beta
declare class LockStepVersionPolicy extends VersionPolicy {
    // @internal (undocumented)
    constructor(versionPolicyJson: ILockStepVersionJson);
    bump(bumpType?: BumpType, identifier?: string): void;
    ensure(project: IPackageJson, force?: boolean): IPackageJson | undefined;
    // @internal
    readonly _json: ILockStepVersionJson;
    readonly mainProject: string | undefined;
    readonly nextBump: BumpType;
    update(newVersionString: string): boolean;
    validate(versionString: string, packageName: string): void;
    readonly version: string;
    }

// @beta (undocumented)
declare class PackageJsonDependency {
    // (undocumented)
    constructor(name: string, version: string, type: DependencyType, onChange: () => void);
    // (undocumented)
    readonly dependencyType: DependencyType;
    // (undocumented)
    readonly name: string;
    // (undocumented)
    setVersion(newVersion: string): void;
    // (undocumented)
    readonly version: string;
    }

// @beta (undocumented)
declare class PackageJsonEditor {
    // (undocumented)
    addOrUpdateDependency(packageName: string, newVersion: string, dependencyType: DependencyType): void;
    readonly dependencyList: ReadonlyArray<PackageJsonDependency>;
    readonly devDependencyList: ReadonlyArray<PackageJsonDependency>;
    // (undocumented)
    readonly filePath: string;
    // (undocumented)
    static fromObject(object: IPackageJson, filename: string): PackageJsonEditor;
    // (undocumented)
    static load(filePath: string): PackageJsonEditor;
    // (undocumented)
    readonly name: string;
    // (undocumented)
    saveIfModified(): boolean;
    // (undocumented)
    tryGetDependency(packageName: string): PackageJsonDependency | undefined;
    // (undocumented)
    tryGetDevDependency(packageName: string): PackageJsonDependency | undefined;
    // (undocumented)
    readonly version: string;
}

// @public
declare type PackageManager = 'pnpm' | 'npm' | 'yarn';

// @public
declare class PnpmOptionsConfiguration {
    // @internal (undocumented)
    constructor(json: IPnpmOptionsJson);
    readonly strictPeerDependencies: boolean;
}

// @public
<<<<<<< HEAD
class RushConfiguration {
  readonly approvedPackagesPolicy: ApprovedPackagesPolicy;
  readonly changesFolder: string;
  // @deprecated
  readonly committedShrinkwrapFilename: string;
  readonly commonFolder: string;
  readonly commonRushConfigFolder: string;
  readonly commonScriptsFolder: string;
  readonly commonTempFolder: string;
  // @deprecated
  readonly commonVersions: CommonVersionsConfiguration;
  readonly currentInstalledVariant: string | undefined;
  readonly currentVariantJsonFilename: string;
  readonly ensureConsistentVersions: boolean;
  // @beta
  readonly eventHooks: EventHooks;
  findProjectByShorthandName(shorthandProjectName: string): RushConfigurationProject | undefined;
  findProjectByTempName(tempProjectName: string): RushConfigurationProject | undefined;
  getCommittedShrinkwrapFilename(variant?: string | undefined): string;
  getCommonVersions(variant?: string | undefined): CommonVersionsConfiguration;
  getPnpmfilePath(variant?: string | undefined): string;
  getProjectByName(projectName: string): RushConfigurationProject | undefined;
  readonly gitAllowedEmailRegExps: string[];
  readonly gitDefaultCommitMessage: string;
  readonly gitSampleEmail: string;
  readonly hotfixChangeEnabled: boolean;
  static loadFromConfigurationFile(rushJsonFilename: string): RushConfiguration;
  // (undocumented)
  static loadFromDefaultLocation(): RushConfiguration;
  readonly npmCacheFolder: string;
  readonly npmTmpFolder: string;
  readonly packageManager: PackageManager;
  readonly packageManagerToolFilename: string;
  readonly packageManagerToolVersion: string;
  readonly pnpmOptions: PnpmOptionsConfiguration;
  readonly pnpmStoreFolder: string;
  readonly projectFolderMaxDepth: number;
  readonly projectFolderMinDepth: number;
  // (undocumented)
  readonly projects: RushConfigurationProject[];
  // (undocumented)
  readonly projectsByName: Map<string, RushConfigurationProject>;
  readonly repositoryUrl: string;
  readonly rushJsonFile: string;
  readonly rushJsonFolder: string;
  readonly rushLinkJsonFilename: string;
  readonly shrinkwrapFilePhrase: string;
  // @beta
  readonly telemetryEnabled: boolean;
  readonly tempShrinkwrapFilename: string;
  readonly tempShrinkwrapPreinstallFilename: string;
  static tryFindRushJsonLocation(verbose?: boolean): string | undefined;
  tryGetProjectForPath(currentFolderPath: string): RushConfigurationProject | undefined;
  // @beta (undocumented)
  readonly versionPolicyConfiguration: VersionPolicyConfiguration;
  readonly yarnCacheFolder: string;
=======
declare class Rush {
    static launch(launcherVersion: string, isManaged: boolean): void;
    static launchRushX(launcherVersion: string, isManaged: boolean): void;
    static readonly version: string;
>>>>>>> abc9e3b8
}

// @public
declare class RushConfiguration {
    readonly approvedPackagesPolicy: ApprovedPackagesPolicy;
    readonly changesFolder: string;
    // @deprecated
    readonly committedShrinkwrapFilename: string;
    readonly commonFolder: string;
    readonly commonRushConfigFolder: string;
    readonly commonScriptsFolder: string;
    readonly commonTempFolder: string;
    // @deprecated
    readonly commonVersions: CommonVersionsConfiguration;
    readonly currentInstalledVariant: string | undefined;
    readonly currentVariantJsonFilename: string;
    readonly ensureConsistentVersions: boolean;
    // @beta
    readonly eventHooks: EventHooks;
    findProjectByShorthandName(shorthandProjectName: string): RushConfigurationProject | undefined;
    findProjectByTempName(tempProjectName: string): RushConfigurationProject | undefined;
    getCommittedShrinkwrapFilename(variant?: string | undefined): string;
    getCommonVersions(variant?: string | undefined): CommonVersionsConfiguration;
    getPnpmfilePath(variant?: string | undefined): string;
    getProjectByName(projectName: string): RushConfigurationProject | undefined;
    readonly gitAllowedEmailRegExps: string[];
    readonly gitSampleEmail: string;
    readonly hotfixChangeEnabled: boolean;
    static loadFromConfigurationFile(rushJsonFilename: string): RushConfiguration;
    // (undocumented)
    static loadFromDefaultLocation(options?: ITryFindRushJsonLocationOptions): RushConfiguration;
    readonly npmCacheFolder: string;
    readonly npmTmpFolder: string;
    readonly packageManager: PackageManager;
    readonly packageManagerToolFilename: string;
    readonly packageManagerToolVersion: string;
    // (undocumented)
    readonly pnpmOptions: PnpmOptionsConfiguration;
    readonly pnpmStoreFolder: string;
    readonly projectFolderMaxDepth: number;
    readonly projectFolderMinDepth: number;
    // (undocumented)
    readonly projects: RushConfigurationProject[];
    // (undocumented)
    readonly projectsByName: Map<string, RushConfigurationProject>;
    readonly repositoryUrl: string;
    readonly rushJsonFile: string;
    readonly rushJsonFolder: string;
    readonly rushLinkJsonFilename: string;
    readonly shrinkwrapFilePhrase: string;
    // @beta
    readonly telemetryEnabled: boolean;
    readonly tempShrinkwrapFilename: string;
    readonly tempShrinkwrapPreinstallFilename: string;
    static tryFindRushJsonLocation(options?: ITryFindRushJsonLocationOptions): string | undefined;
    tryGetProjectForPath(currentFolderPath: string): RushConfigurationProject | undefined;
    // @beta (undocumented)
    readonly versionPolicyConfiguration: VersionPolicyConfiguration;
    readonly yarnCacheFolder: string;
    // (undocumented)
    readonly yarnOptions: YarnOptionsConfiguration;
    }

// @public
declare class RushConfigurationProject {
    // @internal (undocumented)
    constructor(projectJson: IRushConfigurationProjectJson, rushConfiguration: RushConfiguration, tempProjectName: string);
    readonly cyclicDependencyProjects: Set<string>;
    readonly downstreamDependencyProjects: string[];
    // @beta
    readonly isMainProject: boolean;
    // @deprecated
    readonly packageJson: IPackageJson;
    // @beta
    readonly packageJsonEditor: PackageJsonEditor;
    readonly packageName: string;
    readonly projectFolder: string;
    readonly projectRelativeFolder: string;
    readonly reviewCategory: string;
    readonly shouldPublish: boolean;
    readonly skipRushCheck: boolean;
    readonly tempProjectName: string;
    readonly unscopedTempProjectName: string;
    // @beta
    readonly versionPolicy: VersionPolicy | undefined;
    // @beta
    readonly versionPolicyName: string | undefined;
    }

// @internal
declare class _RushGlobalFolder {
    // (undocumented)
    constructor();
    readonly nodeSpecificPath: string;
    readonly path: string;
    }

// @beta
declare abstract class VersionPolicy {
    // @internal (undocumented)
    constructor(versionPolicyJson: IVersionPolicyJson);
    abstract bump(bumpType?: BumpType, identifier?: string): void;
    readonly definitionName: VersionPolicyDefinitionName;
    abstract ensure(project: IPackageJson, force?: boolean): IPackageJson | undefined;
    readonly isLockstepped: boolean;
    // @internal
    abstract readonly _json: IVersionPolicyJson;
    // @internal
    static load(versionPolicyJson: IVersionPolicyJson): VersionPolicy | undefined;
    readonly policyName: string;
    setDependenciesBeforeCommit(packageName: string, configuration: RushConfiguration): void;
    setDependenciesBeforePublish(packageName: string, configuration: RushConfiguration): void;
    abstract validate(versionString: string, packageName: string): void;
    }

// @beta
declare class VersionPolicyConfiguration {
    // @internal (undocumented)
    constructor(jsonFileName: string);
    bump(versionPolicyName?: string, bumpType?: BumpType, identifier?: string, shouldCommit?: boolean): void;
    getVersionPolicy(policyName: string): VersionPolicy;
    update(versionPolicyName: string, newVersion: string): void;
    validate(projectsByName: Map<string, RushConfigurationProject>): void;
    readonly versionPolicies: Map<string, VersionPolicy>;
    }

// @beta
declare enum VersionPolicyDefinitionName {
    // (undocumented)
    'individualVersion' = 1,
    // (undocumented)
    'lockStepVersion' = 0
}

// @public
declare class YarnOptionsConfiguration {
    // @internal (undocumented)
    constructor(json: IYarnOptionsJson);
    readonly ignoreEngines: boolean;
}
<|MERGE_RESOLUTION|>--- conflicted
+++ resolved
@@ -189,69 +189,10 @@
 }
 
 // @public
-<<<<<<< HEAD
-class RushConfiguration {
-  readonly approvedPackagesPolicy: ApprovedPackagesPolicy;
-  readonly changesFolder: string;
-  // @deprecated
-  readonly committedShrinkwrapFilename: string;
-  readonly commonFolder: string;
-  readonly commonRushConfigFolder: string;
-  readonly commonScriptsFolder: string;
-  readonly commonTempFolder: string;
-  // @deprecated
-  readonly commonVersions: CommonVersionsConfiguration;
-  readonly currentInstalledVariant: string | undefined;
-  readonly currentVariantJsonFilename: string;
-  readonly ensureConsistentVersions: boolean;
-  // @beta
-  readonly eventHooks: EventHooks;
-  findProjectByShorthandName(shorthandProjectName: string): RushConfigurationProject | undefined;
-  findProjectByTempName(tempProjectName: string): RushConfigurationProject | undefined;
-  getCommittedShrinkwrapFilename(variant?: string | undefined): string;
-  getCommonVersions(variant?: string | undefined): CommonVersionsConfiguration;
-  getPnpmfilePath(variant?: string | undefined): string;
-  getProjectByName(projectName: string): RushConfigurationProject | undefined;
-  readonly gitAllowedEmailRegExps: string[];
-  readonly gitDefaultCommitMessage: string;
-  readonly gitSampleEmail: string;
-  readonly hotfixChangeEnabled: boolean;
-  static loadFromConfigurationFile(rushJsonFilename: string): RushConfiguration;
-  // (undocumented)
-  static loadFromDefaultLocation(): RushConfiguration;
-  readonly npmCacheFolder: string;
-  readonly npmTmpFolder: string;
-  readonly packageManager: PackageManager;
-  readonly packageManagerToolFilename: string;
-  readonly packageManagerToolVersion: string;
-  readonly pnpmOptions: PnpmOptionsConfiguration;
-  readonly pnpmStoreFolder: string;
-  readonly projectFolderMaxDepth: number;
-  readonly projectFolderMinDepth: number;
-  // (undocumented)
-  readonly projects: RushConfigurationProject[];
-  // (undocumented)
-  readonly projectsByName: Map<string, RushConfigurationProject>;
-  readonly repositoryUrl: string;
-  readonly rushJsonFile: string;
-  readonly rushJsonFolder: string;
-  readonly rushLinkJsonFilename: string;
-  readonly shrinkwrapFilePhrase: string;
-  // @beta
-  readonly telemetryEnabled: boolean;
-  readonly tempShrinkwrapFilename: string;
-  readonly tempShrinkwrapPreinstallFilename: string;
-  static tryFindRushJsonLocation(verbose?: boolean): string | undefined;
-  tryGetProjectForPath(currentFolderPath: string): RushConfigurationProject | undefined;
-  // @beta (undocumented)
-  readonly versionPolicyConfiguration: VersionPolicyConfiguration;
-  readonly yarnCacheFolder: string;
-=======
 declare class Rush {
     static launch(launcherVersion: string, isManaged: boolean): void;
     static launchRushX(launcherVersion: string, isManaged: boolean): void;
     static readonly version: string;
->>>>>>> abc9e3b8
 }
 
 // @public
