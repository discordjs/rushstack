# Change Log - @rushstack/loader-raw-script

<<<<<<< HEAD
This log was last generated on Mon, 22 May 2023 06:34:33 GMT and should not be manually modified.
=======
This log was last generated on Mon, 29 May 2023 15:21:15 GMT and should not be manually modified.

## 1.3.290
Mon, 29 May 2023 15:21:15 GMT

_Version update only_
>>>>>>> 87e2e678

## 1.3.289
Mon, 22 May 2023 06:34:33 GMT

_Version update only_

## 1.3.288
Fri, 12 May 2023 00:23:05 GMT

_Version update only_

## 1.3.287
Thu, 04 May 2023 00:20:29 GMT

_Version update only_

## 1.3.286
Mon, 01 May 2023 15:23:19 GMT

_Version update only_

## 1.3.285
Sat, 29 Apr 2023 00:23:03 GMT

_Version update only_

## 1.3.284
Thu, 27 Apr 2023 17:18:43 GMT

_Version update only_

## 1.3.283
Tue, 04 Apr 2023 22:36:28 GMT

_Version update only_

## 1.3.282
Sat, 18 Mar 2023 00:20:56 GMT

_Version update only_

## 1.3.281
Fri, 10 Feb 2023 01:18:51 GMT

_Version update only_

## 1.3.280
Sun, 05 Feb 2023 03:02:02 GMT

_Version update only_

## 1.3.279
Wed, 01 Feb 2023 02:16:34 GMT

_Version update only_

## 1.3.278
Mon, 30 Jan 2023 16:22:31 GMT

_Version update only_

## 1.3.277
Mon, 30 Jan 2023 00:55:44 GMT

_Version update only_

## 1.3.276
Thu, 26 Jan 2023 02:55:10 GMT

_Version update only_

## 1.3.275
Wed, 25 Jan 2023 07:26:55 GMT

_Version update only_

## 1.3.274
Wed, 18 Jan 2023 22:44:12 GMT

_Version update only_

## 1.3.273
Tue, 20 Dec 2022 01:18:22 GMT

_Version update only_

## 1.3.272
Fri, 09 Dec 2022 16:18:28 GMT

_Version update only_

## 1.3.271
Tue, 29 Nov 2022 01:16:49 GMT

_Version update only_

## 1.3.270
Mon, 14 Nov 2022 05:15:02 GMT

### Patches

- Updating webpack/loader-utils to resolve github advisory CVE-2022-37601. https://github.com/advisories/GHSA-76p3-8jx3-jpfq

## 1.3.269
Tue, 08 Nov 2022 01:20:56 GMT

_Version update only_

## 1.3.268
Wed, 26 Oct 2022 00:16:16 GMT

_Version update only_

## 1.3.267
Mon, 17 Oct 2022 22:14:21 GMT

_Version update only_

## 1.3.266
Mon, 17 Oct 2022 15:16:00 GMT

_Version update only_

## 1.3.265
Fri, 14 Oct 2022 15:26:32 GMT

_Version update only_

## 1.3.264
Thu, 13 Oct 2022 00:20:15 GMT

_Version update only_

## 1.3.263
Tue, 11 Oct 2022 23:49:12 GMT

_Version update only_

## 1.3.262
Mon, 10 Oct 2022 15:23:44 GMT

_Version update only_

## 1.3.261
Thu, 29 Sep 2022 07:13:06 GMT

_Version update only_

## 1.3.260
Tue, 27 Sep 2022 22:17:20 GMT

_Version update only_

## 1.3.259
Wed, 21 Sep 2022 20:21:10 GMT

_Version update only_

## 1.3.258
Thu, 15 Sep 2022 00:18:52 GMT

_Version update only_

## 1.3.257
Tue, 13 Sep 2022 00:16:55 GMT

_Version update only_

## 1.3.256
Mon, 12 Sep 2022 22:27:48 GMT

_Version update only_

## 1.3.255
Fri, 02 Sep 2022 17:48:43 GMT

_Version update only_

## 1.3.254
Wed, 31 Aug 2022 01:45:06 GMT

_Version update only_

## 1.3.253
Wed, 31 Aug 2022 00:42:46 GMT

_Version update only_

## 1.3.252
Wed, 24 Aug 2022 03:01:22 GMT

_Version update only_

## 1.3.251
Wed, 24 Aug 2022 00:14:38 GMT

_Version update only_

## 1.3.250
Fri, 19 Aug 2022 00:17:20 GMT

_Version update only_

## 1.3.249
Wed, 10 Aug 2022 09:52:12 GMT

_Version update only_

## 1.3.248
Wed, 10 Aug 2022 08:12:16 GMT

_Version update only_

## 1.3.247
Wed, 03 Aug 2022 18:40:35 GMT

_Version update only_

## 1.3.246
Mon, 01 Aug 2022 02:45:32 GMT

_Version update only_

## 1.3.245
Thu, 21 Jul 2022 23:30:27 GMT

_Version update only_

## 1.3.244
Thu, 21 Jul 2022 00:16:14 GMT

_Version update only_

## 1.3.243
Wed, 13 Jul 2022 21:31:13 GMT

_Version update only_

## 1.3.242
Fri, 08 Jul 2022 15:17:47 GMT

_Version update only_

## 1.3.241
Mon, 04 Jul 2022 15:15:13 GMT

_Version update only_

## 1.3.240
Thu, 30 Jun 2022 04:48:54 GMT

_Version update only_

## 1.3.239
Tue, 28 Jun 2022 22:47:14 GMT

_Version update only_

## 1.3.238
Tue, 28 Jun 2022 00:23:32 GMT

_Version update only_

## 1.3.237
Mon, 27 Jun 2022 18:43:09 GMT

_Version update only_

## 1.3.236
Sat, 25 Jun 2022 21:00:40 GMT

_Version update only_

## 1.3.235
Sat, 25 Jun 2022 01:54:29 GMT

_Version update only_

## 1.3.234
Fri, 24 Jun 2022 07:16:47 GMT

_Version update only_

## 1.3.233
Thu, 23 Jun 2022 22:14:25 GMT

_Version update only_

## 1.3.232
Fri, 17 Jun 2022 09:17:54 GMT

_Version update only_

## 1.3.231
Fri, 17 Jun 2022 00:16:18 GMT

_Version update only_

## 1.3.230
Tue, 07 Jun 2022 09:37:05 GMT

_Version update only_

## 1.3.229
Wed, 25 May 2022 22:25:07 GMT

_Version update only_

## 1.3.228
Thu, 19 May 2022 15:13:20 GMT

_Version update only_

## 1.3.227
Sat, 14 May 2022 03:01:27 GMT

_Version update only_

## 1.3.226
Tue, 10 May 2022 01:20:43 GMT

_Version update only_

## 1.3.225
Wed, 04 May 2022 23:29:13 GMT

_Version update only_

## 1.3.224
Tue, 26 Apr 2022 00:10:15 GMT

_Version update only_

## 1.3.223
Sat, 23 Apr 2022 02:13:07 GMT

_Version update only_

## 1.3.222
Fri, 15 Apr 2022 00:12:36 GMT

_Version update only_

## 1.3.221
Wed, 13 Apr 2022 15:12:41 GMT

_Version update only_

## 1.3.220
Tue, 12 Apr 2022 23:29:34 GMT

_Version update only_

## 1.3.219
Tue, 12 Apr 2022 02:58:32 GMT

_Version update only_

## 1.3.218
Sat, 09 Apr 2022 19:07:48 GMT

_Version update only_

## 1.3.217
Sat, 09 Apr 2022 02:24:26 GMT

### Patches

- Rename the "master" branch to "main".

## 1.3.216
Fri, 08 Apr 2022 20:05:59 GMT

_Version update only_

## 1.3.215
Wed, 06 Apr 2022 22:35:23 GMT

_Version update only_

## 1.3.214
Thu, 31 Mar 2022 02:06:05 GMT

_Version update only_

## 1.3.213
Sat, 19 Mar 2022 08:05:38 GMT

_Version update only_

## 1.3.212
Tue, 15 Mar 2022 19:15:53 GMT

_Version update only_

## 1.3.211
Fri, 11 Feb 2022 10:30:26 GMT

_Version update only_

## 1.3.210
Tue, 25 Jan 2022 01:11:07 GMT

_Version update only_

## 1.3.209
Fri, 21 Jan 2022 01:10:41 GMT

_Version update only_

## 1.3.208
Thu, 20 Jan 2022 02:43:46 GMT

_Version update only_

## 1.3.207
Wed, 05 Jan 2022 16:07:47 GMT

_Version update only_

## 1.3.206
Mon, 27 Dec 2021 16:10:40 GMT

_Version update only_

## 1.3.205
Tue, 14 Dec 2021 19:27:51 GMT

_Version update only_

## 1.3.204
Thu, 09 Dec 2021 20:34:41 GMT

_Version update only_

## 1.3.203
Thu, 09 Dec 2021 00:21:54 GMT

_Version update only_

## 1.3.202
Wed, 08 Dec 2021 19:05:08 GMT

_Version update only_

## 1.3.201
Wed, 08 Dec 2021 16:14:05 GMT

_Version update only_

## 1.3.200
Mon, 06 Dec 2021 16:08:33 GMT

_Version update only_

## 1.3.199
Fri, 03 Dec 2021 03:05:22 GMT

_Version update only_

## 1.3.198
Tue, 30 Nov 2021 20:18:41 GMT

_Version update only_

## 1.3.197
Mon, 29 Nov 2021 07:26:16 GMT

_Version update only_

## 1.3.196
Sat, 06 Nov 2021 00:09:13 GMT

_Version update only_

## 1.3.195
Fri, 05 Nov 2021 15:09:18 GMT

_Version update only_

## 1.3.194
Thu, 28 Oct 2021 00:08:22 GMT

_Version update only_

## 1.3.193
Wed, 27 Oct 2021 00:08:15 GMT

### Patches

- Update the package.json repository field to include the directory property.

## 1.3.192
Wed, 13 Oct 2021 15:09:55 GMT

_Version update only_

## 1.3.191
Fri, 08 Oct 2021 09:35:07 GMT

_Version update only_

## 1.3.190
Fri, 08 Oct 2021 08:08:34 GMT

_Version update only_

## 1.3.189
Thu, 07 Oct 2021 23:43:12 GMT

_Version update only_

## 1.3.188
Thu, 07 Oct 2021 07:13:35 GMT

_Version update only_

## 1.3.187
Wed, 06 Oct 2021 15:08:26 GMT

_Version update only_

## 1.3.186
Wed, 06 Oct 2021 02:41:48 GMT

_Version update only_

## 1.3.185
Tue, 05 Oct 2021 15:08:38 GMT

_Version update only_

## 1.3.184
Mon, 04 Oct 2021 15:10:18 GMT

_Version update only_

## 1.3.183
Fri, 24 Sep 2021 00:09:29 GMT

_Version update only_

## 1.3.182
Thu, 23 Sep 2021 00:10:40 GMT

### Patches

- Upgrade the `@types/node` dependency to version to version 12.

## 1.3.181
Wed, 22 Sep 2021 03:27:12 GMT

_Version update only_

## 1.3.180
Wed, 22 Sep 2021 00:09:32 GMT

_Version update only_

## 1.3.179
Sat, 18 Sep 2021 03:05:57 GMT

_Version update only_

## 1.3.178
Tue, 14 Sep 2021 01:17:04 GMT

_Version update only_

## 1.3.177
Mon, 13 Sep 2021 15:07:05 GMT

_Version update only_

## 1.3.176
Fri, 10 Sep 2021 15:08:28 GMT

_Version update only_

## 1.3.175
Wed, 08 Sep 2021 19:06:22 GMT

_Version update only_

## 1.3.174
Wed, 08 Sep 2021 00:08:03 GMT

_Version update only_

## 1.3.173
Fri, 03 Sep 2021 00:09:10 GMT

_Version update only_

## 1.3.172
Tue, 31 Aug 2021 00:07:11 GMT

_Version update only_

## 1.3.171
Fri, 27 Aug 2021 00:07:25 GMT

_Version update only_

## 1.3.170
Fri, 20 Aug 2021 15:08:10 GMT

_Version update only_

## 1.3.169
Fri, 13 Aug 2021 00:09:14 GMT

_Version update only_

## 1.3.168
Thu, 12 Aug 2021 18:11:18 GMT

_Version update only_

## 1.3.167
Thu, 12 Aug 2021 01:28:38 GMT

_Version update only_

## 1.3.166
Wed, 11 Aug 2021 23:14:17 GMT

_Version update only_

## 1.3.165
Wed, 11 Aug 2021 00:07:21 GMT

_Version update only_

## 1.3.164
Sat, 31 Jul 2021 00:52:11 GMT

_Version update only_

## 1.3.163
Wed, 14 Jul 2021 15:06:29 GMT

_Version update only_

## 1.3.162
Tue, 13 Jul 2021 23:00:33 GMT

_Version update only_

## 1.3.161
Mon, 12 Jul 2021 23:08:26 GMT

_Version update only_

## 1.3.160
Thu, 08 Jul 2021 23:41:17 GMT

_Version update only_

## 1.3.159
Thu, 08 Jul 2021 06:00:48 GMT

_Version update only_

## 1.3.158
Thu, 01 Jul 2021 15:08:27 GMT

_Version update only_

## 1.3.157
Wed, 30 Jun 2021 19:16:19 GMT

_Version update only_

## 1.3.156
Wed, 30 Jun 2021 15:06:54 GMT

_Version update only_

## 1.3.155
Wed, 30 Jun 2021 01:37:17 GMT

_Version update only_

## 1.3.154
Fri, 25 Jun 2021 00:08:28 GMT

_Version update only_

## 1.3.153
Fri, 18 Jun 2021 06:23:05 GMT

_Version update only_

## 1.3.152
Wed, 16 Jun 2021 18:53:52 GMT

_Version update only_

## 1.3.151
Wed, 16 Jun 2021 15:07:24 GMT

_Version update only_

## 1.3.150
Tue, 15 Jun 2021 20:38:35 GMT

_Version update only_

## 1.3.149
Fri, 11 Jun 2021 23:26:16 GMT

_Version update only_

## 1.3.148
Fri, 11 Jun 2021 00:34:02 GMT

_Version update only_

## 1.3.147
Thu, 10 Jun 2021 15:08:16 GMT

_Version update only_

## 1.3.146
Fri, 04 Jun 2021 19:59:53 GMT

_Version update only_

## 1.3.145
Fri, 04 Jun 2021 15:08:20 GMT

_Version update only_

## 1.3.144
Fri, 04 Jun 2021 00:08:34 GMT

_Version update only_

## 1.3.143
Tue, 01 Jun 2021 18:29:26 GMT

_Version update only_

## 1.3.142
Sat, 29 May 2021 01:05:06 GMT

_Version update only_

## 1.3.141
Fri, 28 May 2021 06:19:58 GMT

_Version update only_

## 1.3.140
Tue, 25 May 2021 00:12:21 GMT

_Version update only_

## 1.3.139
Wed, 19 May 2021 00:11:39 GMT

_Version update only_

## 1.3.138
Thu, 13 May 2021 01:52:46 GMT

_Version update only_

## 1.3.137
Tue, 11 May 2021 22:19:17 GMT

_Version update only_

## 1.3.136
Mon, 03 May 2021 15:10:28 GMT

_Version update only_

## 1.3.135
Thu, 29 Apr 2021 23:26:50 GMT

_Version update only_

## 1.3.134
Thu, 29 Apr 2021 01:07:29 GMT

_Version update only_

## 1.3.133
Fri, 23 Apr 2021 22:00:07 GMT

_Version update only_

## 1.3.132
Fri, 23 Apr 2021 15:11:21 GMT

_Version update only_

## 1.3.131
Wed, 21 Apr 2021 15:12:28 GMT

_Version update only_

## 1.3.130
Tue, 20 Apr 2021 04:59:51 GMT

_Version update only_

## 1.3.129
Thu, 15 Apr 2021 02:59:25 GMT

_Version update only_

## 1.3.128
Mon, 12 Apr 2021 15:10:29 GMT

_Version update only_

## 1.3.127
Thu, 08 Apr 2021 20:41:54 GMT

_Version update only_

## 1.3.126
Thu, 08 Apr 2021 06:05:32 GMT

_Version update only_

## 1.3.125
Thu, 08 Apr 2021 00:10:18 GMT

_Version update only_

## 1.3.124
Tue, 06 Apr 2021 15:14:22 GMT

_Version update only_

## 1.3.123
Wed, 31 Mar 2021 15:10:36 GMT

_Version update only_

## 1.3.122
Mon, 29 Mar 2021 05:02:07 GMT

_Version update only_

## 1.3.121
Fri, 19 Mar 2021 22:31:38 GMT

_Version update only_

## 1.3.120
Wed, 17 Mar 2021 05:04:38 GMT

_Version update only_

## 1.3.119
Fri, 12 Mar 2021 01:13:27 GMT

_Version update only_

## 1.3.118
Wed, 10 Mar 2021 06:23:29 GMT

_Version update only_

## 1.3.117
Wed, 10 Mar 2021 05:10:06 GMT

_Version update only_

## 1.3.116
Thu, 04 Mar 2021 01:11:31 GMT

_Version update only_

## 1.3.115
Tue, 02 Mar 2021 23:25:05 GMT

_Version update only_

## 1.3.114
Fri, 05 Feb 2021 16:10:42 GMT

_Version update only_

## 1.3.113
Fri, 22 Jan 2021 05:39:22 GMT

_Version update only_

## 1.3.112
Thu, 21 Jan 2021 04:19:00 GMT

_Version update only_

## 1.3.111
Wed, 13 Jan 2021 01:11:06 GMT

_Version update only_

## 1.3.110
Fri, 08 Jan 2021 07:28:50 GMT

_Version update only_

## 1.3.109
Wed, 06 Jan 2021 16:10:43 GMT

_Version update only_

## 1.3.108
Mon, 14 Dec 2020 16:12:21 GMT

_Version update only_

## 1.3.107
Thu, 10 Dec 2020 23:25:50 GMT

_Version update only_

## 1.3.106
Sat, 05 Dec 2020 01:11:23 GMT

_Version update only_

## 1.3.105
Tue, 01 Dec 2020 01:10:38 GMT

_Version update only_

## 1.3.104
Mon, 30 Nov 2020 16:11:50 GMT

_Version update only_

## 1.3.103
Wed, 18 Nov 2020 08:19:54 GMT

_Version update only_

## 1.3.102
Wed, 18 Nov 2020 06:21:58 GMT

_Version update only_

## 1.3.101
Tue, 17 Nov 2020 01:17:38 GMT

_Version update only_

## 1.3.100
Mon, 16 Nov 2020 01:57:58 GMT

_Version update only_

## 1.3.99
Fri, 13 Nov 2020 01:11:01 GMT

_Version update only_

## 1.3.98
Thu, 12 Nov 2020 01:11:10 GMT

_Version update only_

## 1.3.97
Wed, 11 Nov 2020 01:08:58 GMT

_Version update only_

## 1.3.96
Tue, 10 Nov 2020 23:13:11 GMT

_Version update only_

## 1.3.95
Tue, 10 Nov 2020 16:11:42 GMT

_Version update only_

## 1.3.94
Sun, 08 Nov 2020 22:52:49 GMT

_Version update only_

## 1.3.93
Fri, 06 Nov 2020 16:09:30 GMT

_Version update only_

## 1.3.92
Tue, 03 Nov 2020 01:11:19 GMT

_Version update only_

## 1.3.91
Mon, 02 Nov 2020 16:12:05 GMT

_Version update only_

## 1.3.90
Fri, 30 Oct 2020 06:38:39 GMT

_Version update only_

## 1.3.89
Fri, 30 Oct 2020 00:10:14 GMT

_Version update only_

## 1.3.88
Thu, 29 Oct 2020 06:14:19 GMT

_Version update only_

## 1.3.87
Thu, 29 Oct 2020 00:11:33 GMT

_Version update only_

## 1.3.86
Wed, 28 Oct 2020 01:18:03 GMT

_Version update only_

## 1.3.85
Tue, 27 Oct 2020 15:10:14 GMT

_Version update only_

## 1.3.84
Sat, 24 Oct 2020 00:11:19 GMT

_Version update only_

## 1.3.83
Wed, 21 Oct 2020 05:09:44 GMT

_Version update only_

## 1.3.82
Wed, 21 Oct 2020 02:28:17 GMT

_Version update only_

## 1.3.81
Fri, 16 Oct 2020 23:32:58 GMT

_Version update only_

## 1.3.80
Thu, 15 Oct 2020 00:59:08 GMT

_Version update only_

## 1.3.79
Wed, 14 Oct 2020 23:30:14 GMT

_Version update only_

## 1.3.78
Tue, 13 Oct 2020 15:11:28 GMT

_Version update only_

## 1.3.77
Mon, 12 Oct 2020 15:11:16 GMT

_Version update only_

## 1.3.76
Fri, 09 Oct 2020 15:11:09 GMT

_Version update only_

## 1.3.75
Tue, 06 Oct 2020 00:24:06 GMT

_Version update only_

## 1.3.74
Mon, 05 Oct 2020 22:36:57 GMT

_Version update only_

## 1.3.73
Mon, 05 Oct 2020 15:10:42 GMT

_Version update only_

## 1.3.72
Fri, 02 Oct 2020 00:10:59 GMT

_Version update only_

## 1.3.71
Thu, 01 Oct 2020 20:27:16 GMT

_Version update only_

## 1.3.70
Thu, 01 Oct 2020 18:51:21 GMT

_Version update only_

## 1.3.69
Wed, 30 Sep 2020 18:39:17 GMT

_Version update only_

## 1.3.68
Wed, 30 Sep 2020 06:53:53 GMT

### Patches

- Update README.md

## 1.3.67
Tue, 22 Sep 2020 05:45:57 GMT

_Version update only_

## 1.3.66
Tue, 22 Sep 2020 01:45:31 GMT

_Version update only_

## 1.3.65
Tue, 22 Sep 2020 00:08:53 GMT

_Version update only_

## 1.3.64
Sat, 19 Sep 2020 04:37:27 GMT

_Version update only_

## 1.3.63
Sat, 19 Sep 2020 03:33:07 GMT

_Version update only_

## 1.3.62
Fri, 18 Sep 2020 22:57:24 GMT

_Version update only_

## 1.3.61
Fri, 18 Sep 2020 21:49:53 GMT

_Version update only_

## 1.3.60
Wed, 16 Sep 2020 05:30:26 GMT

_Version update only_

## 1.3.59
Tue, 15 Sep 2020 01:51:37 GMT

_Version update only_

## 1.3.58
Mon, 14 Sep 2020 15:09:48 GMT

_Version update only_

## 1.3.57
Sun, 13 Sep 2020 01:53:20 GMT

_Version update only_

## 1.3.56
Fri, 11 Sep 2020 02:13:35 GMT

_Version update only_

## 1.3.55
Wed, 09 Sep 2020 03:29:01 GMT

_Version update only_

## 1.3.54
Wed, 09 Sep 2020 00:38:48 GMT

_Version update only_

## 1.3.53
Mon, 07 Sep 2020 07:37:37 GMT

_Version update only_

## 1.3.52
Sat, 05 Sep 2020 18:56:35 GMT

_Version update only_

## 1.3.51
Fri, 04 Sep 2020 15:06:28 GMT

_Version update only_

## 1.3.50
Thu, 03 Sep 2020 15:09:59 GMT

_Version update only_

## 1.3.49
Wed, 02 Sep 2020 23:01:13 GMT

_Version update only_

## 1.3.48
Wed, 02 Sep 2020 15:10:17 GMT

_Version update only_

## 1.3.47
Thu, 27 Aug 2020 11:27:06 GMT

_Version update only_

## 1.3.46
Tue, 25 Aug 2020 00:10:12 GMT

_Version update only_

## 1.3.45
Mon, 24 Aug 2020 07:35:21 GMT

_Version update only_

## 1.3.44
Sat, 22 Aug 2020 05:55:43 GMT

_Version update only_

## 1.3.43
Fri, 21 Aug 2020 01:21:18 GMT

_Version update only_

## 1.3.42
Thu, 20 Aug 2020 18:41:47 GMT

_Version update only_

## 1.3.41
Thu, 20 Aug 2020 15:13:53 GMT

_Version update only_

## 1.3.40
Tue, 18 Aug 2020 23:59:42 GMT

_Version update only_

## 1.3.39
Tue, 18 Aug 2020 03:03:24 GMT

_Version update only_

## 1.3.38
Mon, 17 Aug 2020 05:31:53 GMT

_Version update only_

## 1.3.37
Mon, 17 Aug 2020 04:53:23 GMT

_Version update only_

## 1.3.36
Thu, 13 Aug 2020 09:26:40 GMT

_Version update only_

## 1.3.35
Thu, 13 Aug 2020 04:57:38 GMT

_Version update only_

## 1.3.34
Wed, 12 Aug 2020 00:10:05 GMT

### Patches

- Updated project to build with Heft

## 1.3.33
Wed, 05 Aug 2020 18:27:32 GMT

_Version update only_

## 1.3.32
Fri, 03 Jul 2020 15:09:04 GMT

_Version update only_

## 1.3.31
Fri, 03 Jul 2020 05:46:42 GMT

_Version update only_

## 1.3.30
Sat, 27 Jun 2020 00:09:38 GMT

_Version update only_

## 1.3.29
Fri, 26 Jun 2020 22:16:39 GMT

_Version update only_

## 1.3.28
Thu, 25 Jun 2020 06:43:35 GMT

_Version update only_

## 1.3.27
Wed, 24 Jun 2020 09:50:48 GMT

_Version update only_

## 1.3.26
Wed, 24 Jun 2020 09:04:28 GMT

_Version update only_

## 1.3.25
Mon, 15 Jun 2020 22:17:18 GMT

_Version update only_

## 1.3.24
Fri, 12 Jun 2020 09:19:21 GMT

_Version update only_

## 1.3.23
Wed, 10 Jun 2020 20:48:30 GMT

_Version update only_

## 1.3.22
Mon, 01 Jun 2020 08:34:17 GMT

_Version update only_

## 1.3.21
Sat, 30 May 2020 02:59:54 GMT

_Version update only_

## 1.3.20
Thu, 28 May 2020 05:59:02 GMT

_Version update only_

## 1.3.19
Wed, 27 May 2020 05:15:11 GMT

_Version update only_

## 1.3.18
Tue, 26 May 2020 23:00:25 GMT

_Version update only_

## 1.3.17
Fri, 22 May 2020 15:08:42 GMT

_Version update only_

## 1.3.16
Thu, 21 May 2020 23:09:44 GMT

_Version update only_

## 1.3.15
Thu, 21 May 2020 15:42:00 GMT

_Version update only_

## 1.3.14
Tue, 19 May 2020 15:08:20 GMT

_Version update only_

## 1.3.13
Fri, 15 May 2020 08:10:59 GMT

_Version update only_

## 1.3.12
Wed, 06 May 2020 08:23:45 GMT

_Version update only_

## 1.3.11
Sat, 02 May 2020 00:08:16 GMT

_Version update only_

## 1.3.10
Wed, 08 Apr 2020 04:07:33 GMT

_Version update only_

## 1.3.9
Fri, 03 Apr 2020 15:10:15 GMT

_Version update only_

## 1.3.8
Sun, 29 Mar 2020 00:04:12 GMT

_Version update only_

## 1.3.7
Sat, 28 Mar 2020 00:37:16 GMT

_Version update only_

## 1.3.6
Wed, 18 Mar 2020 15:07:47 GMT

_Version update only_

## 1.3.5
Tue, 17 Mar 2020 23:55:58 GMT

### Patches

- PACKAGE NAME CHANGE: The NPM scope was changed from `@microsoft/loader-raw-script` to `@rushstack/loader-raw-script`

## 1.3.4
Tue, 28 Jan 2020 02:23:44 GMT

_Version update only_

## 1.3.3
Fri, 24 Jan 2020 00:27:39 GMT

_Version update only_

## 1.3.2
Thu, 23 Jan 2020 01:07:56 GMT

_Version update only_

## 1.3.1
Tue, 21 Jan 2020 21:56:14 GMT

_Version update only_

## 1.3.0
Sun, 19 Jan 2020 02:26:52 GMT

### Minor changes

- Upgrade Node typings to Node 10

## 1.2.200
Fri, 17 Jan 2020 01:08:23 GMT

_Version update only_

## 1.2.199
Tue, 14 Jan 2020 01:34:15 GMT

_Version update only_

## 1.2.198
Sat, 11 Jan 2020 05:18:23 GMT

_Version update only_

## 1.2.197
Thu, 09 Jan 2020 06:44:13 GMT

_Version update only_

## 1.2.196
Wed, 08 Jan 2020 00:11:31 GMT

_Version update only_

## 1.2.195
Wed, 04 Dec 2019 23:17:55 GMT

_Version update only_

## 1.2.194
Tue, 03 Dec 2019 03:17:44 GMT

_Version update only_

## 1.2.193
Sun, 24 Nov 2019 00:54:04 GMT

_Version update only_

## 1.2.192
Wed, 20 Nov 2019 06:14:28 GMT

_Version update only_

## 1.2.191
Fri, 15 Nov 2019 04:50:50 GMT

_Version update only_

## 1.2.190
Mon, 11 Nov 2019 16:07:56 GMT

_Version update only_

## 1.2.189
Wed, 06 Nov 2019 22:44:18 GMT

_Version update only_

## 1.2.188
Tue, 05 Nov 2019 06:49:29 GMT

_Version update only_

## 1.2.187
Tue, 05 Nov 2019 01:08:39 GMT

_Version update only_

## 1.2.186
Fri, 25 Oct 2019 15:08:54 GMT

_Version update only_

## 1.2.185
Tue, 22 Oct 2019 06:24:44 GMT

_Version update only_

## 1.2.184
Mon, 21 Oct 2019 05:22:43 GMT

_Version update only_

## 1.2.183
Fri, 18 Oct 2019 15:15:01 GMT

_Version update only_

## 1.2.182
Sun, 06 Oct 2019 00:27:39 GMT

_Version update only_

## 1.2.181
Fri, 04 Oct 2019 00:15:22 GMT

_Version update only_

## 1.2.180
Sun, 29 Sep 2019 23:56:29 GMT

### Patches

- Update repository URL

## 1.2.179
Wed, 25 Sep 2019 15:15:31 GMT

_Version update only_

## 1.2.178
Tue, 24 Sep 2019 02:58:49 GMT

_Version update only_

## 1.2.177
Mon, 23 Sep 2019 15:14:55 GMT

_Version update only_

## 1.2.176
Fri, 20 Sep 2019 21:27:22 GMT

_Version update only_

## 1.2.175
Wed, 11 Sep 2019 19:56:23 GMT

_Version update only_

## 1.2.174
Tue, 10 Sep 2019 22:32:23 GMT

_Version update only_

## 1.2.173
Tue, 10 Sep 2019 20:38:33 GMT

_Version update only_

## 1.2.172
Wed, 04 Sep 2019 18:28:06 GMT

_Version update only_

## 1.2.171
Wed, 04 Sep 2019 15:15:37 GMT

_Version update only_

## 1.2.170
Fri, 30 Aug 2019 00:14:32 GMT

_Version update only_

## 1.2.169
Mon, 12 Aug 2019 15:15:14 GMT

_Version update only_

## 1.2.168
Thu, 08 Aug 2019 15:14:17 GMT

_Version update only_

## 1.2.167
Thu, 08 Aug 2019 00:49:05 GMT

_Version update only_

## 1.2.166
Mon, 05 Aug 2019 22:04:32 GMT

_Version update only_

## 1.2.165
Tue, 23 Jul 2019 19:14:38 GMT

_Version update only_

## 1.2.164
Tue, 23 Jul 2019 01:13:01 GMT

_Version update only_

## 1.2.163
Mon, 22 Jul 2019 19:13:10 GMT

_Version update only_

## 1.2.162
Fri, 12 Jul 2019 19:12:46 GMT

_Version update only_

## 1.2.161
Thu, 11 Jul 2019 19:13:08 GMT

_Version update only_

## 1.2.160
Tue, 09 Jul 2019 19:13:24 GMT

_Version update only_

## 1.2.159
Mon, 08 Jul 2019 19:12:18 GMT

_Version update only_

## 1.2.158
Sat, 29 Jun 2019 02:30:10 GMT

_Version update only_

## 1.2.157
Wed, 12 Jun 2019 19:12:33 GMT

_Version update only_

## 1.2.156
Tue, 11 Jun 2019 00:48:06 GMT

_Version update only_

## 1.2.155
Thu, 06 Jun 2019 22:33:36 GMT

_Version update only_

## 1.2.154
Wed, 05 Jun 2019 19:12:34 GMT

_Version update only_

## 1.2.153
Tue, 04 Jun 2019 05:51:54 GMT

_Version update only_

## 1.2.152
Mon, 27 May 2019 04:13:44 GMT

_Version update only_

## 1.2.151
Mon, 13 May 2019 02:08:35 GMT

_Version update only_

## 1.2.150
Mon, 06 May 2019 20:46:22 GMT

_Version update only_

## 1.2.149
Mon, 06 May 2019 19:34:54 GMT

_Version update only_

## 1.2.148
Mon, 06 May 2019 19:11:16 GMT

_Version update only_

## 1.2.147
Tue, 30 Apr 2019 23:08:02 GMT

_Version update only_

## 1.2.146
Tue, 16 Apr 2019 11:01:37 GMT

_Version update only_

## 1.2.145
Fri, 12 Apr 2019 06:13:17 GMT

_Version update only_

## 1.2.144
Thu, 11 Apr 2019 07:14:01 GMT

_Version update only_

## 1.2.143
Tue, 09 Apr 2019 05:31:01 GMT

_Version update only_

## 1.2.142
Mon, 08 Apr 2019 19:12:53 GMT

_Version update only_

## 1.2.141
Sat, 06 Apr 2019 02:05:51 GMT

_Version update only_

## 1.2.140
Fri, 05 Apr 2019 04:16:17 GMT

_Version update only_

## 1.2.139
Wed, 03 Apr 2019 02:58:33 GMT

_Version update only_

## 1.2.138
Tue, 02 Apr 2019 01:12:02 GMT

_Version update only_

## 1.2.137
Sat, 30 Mar 2019 22:27:16 GMT

_Version update only_

## 1.2.136
Thu, 28 Mar 2019 19:14:27 GMT

_Version update only_

## 1.2.135
Tue, 26 Mar 2019 20:54:18 GMT

_Version update only_

## 1.2.134
Sat, 23 Mar 2019 03:48:31 GMT

_Version update only_

## 1.2.133
Thu, 21 Mar 2019 04:59:11 GMT

_Version update only_

## 1.2.132
Thu, 21 Mar 2019 01:15:33 GMT

_Version update only_

## 1.2.131
Wed, 20 Mar 2019 19:14:49 GMT

_Version update only_

## 1.2.130
Mon, 18 Mar 2019 04:28:43 GMT

_Version update only_

## 1.2.129
Fri, 15 Mar 2019 19:13:25 GMT

_Version update only_

## 1.2.128
Wed, 13 Mar 2019 19:13:14 GMT

_Version update only_

## 1.2.127
Wed, 13 Mar 2019 01:14:05 GMT

_Version update only_

## 1.2.126
Mon, 11 Mar 2019 16:13:36 GMT

_Version update only_

## 1.2.125
Tue, 05 Mar 2019 17:13:11 GMT

_Version update only_

## 1.2.124
Mon, 04 Mar 2019 17:13:19 GMT

_Version update only_

## 1.2.123
Wed, 27 Feb 2019 22:13:58 GMT

_Version update only_

## 1.2.122
Wed, 27 Feb 2019 17:13:17 GMT

_Version update only_

## 1.2.121
Mon, 18 Feb 2019 17:13:23 GMT

_Version update only_

## 1.2.120
Tue, 12 Feb 2019 17:13:12 GMT

_Version update only_

## 1.2.119
Mon, 11 Feb 2019 10:32:37 GMT

_Version update only_

## 1.2.118
Mon, 11 Feb 2019 03:31:55 GMT

_Version update only_

## 1.2.117
Wed, 30 Jan 2019 20:49:12 GMT

_Version update only_

## 1.2.116
Sat, 19 Jan 2019 03:47:47 GMT

_Version update only_

## 1.2.115
Tue, 15 Jan 2019 17:04:09 GMT

_Version update only_

## 1.2.114
Thu, 10 Jan 2019 01:57:53 GMT

_Version update only_

## 1.2.113
Mon, 07 Jan 2019 17:04:07 GMT

_Version update only_

## 1.2.112
Wed, 19 Dec 2018 05:57:33 GMT

_Version update only_

## 1.2.111
Thu, 13 Dec 2018 02:58:11 GMT

_Version update only_

## 1.2.110
Wed, 12 Dec 2018 17:04:19 GMT

_Version update only_

## 1.2.109
Sat, 08 Dec 2018 06:35:36 GMT

_Version update only_

## 1.2.108
Fri, 07 Dec 2018 17:04:56 GMT

_Version update only_

## 1.2.107
Fri, 30 Nov 2018 23:34:58 GMT

_Version update only_

## 1.2.106
Thu, 29 Nov 2018 07:02:09 GMT

_Version update only_

## 1.2.105
Thu, 29 Nov 2018 00:35:39 GMT

_Version update only_

## 1.2.104
Wed, 28 Nov 2018 19:29:53 GMT

_Version update only_

## 1.2.103
Wed, 28 Nov 2018 02:17:11 GMT

_Version update only_

## 1.2.102
Fri, 16 Nov 2018 21:37:10 GMT

_Version update only_

## 1.2.101
Fri, 16 Nov 2018 00:59:00 GMT

_Version update only_

## 1.2.100
Fri, 09 Nov 2018 23:07:39 GMT

_Version update only_

## 1.2.99
Wed, 07 Nov 2018 21:04:35 GMT

_Version update only_

## 1.2.98
Wed, 07 Nov 2018 17:03:03 GMT

_Version update only_

## 1.2.97
Mon, 05 Nov 2018 17:04:24 GMT

_Version update only_

## 1.2.96
Thu, 01 Nov 2018 21:33:52 GMT

_Version update only_

## 1.2.95
Thu, 01 Nov 2018 19:32:52 GMT

_Version update only_

## 1.2.94
Wed, 31 Oct 2018 21:17:50 GMT

_Version update only_

## 1.2.93
Wed, 31 Oct 2018 17:00:55 GMT

_Version update only_

## 1.2.92
Sat, 27 Oct 2018 03:45:51 GMT

_Version update only_

## 1.2.91
Sat, 27 Oct 2018 02:17:18 GMT

_Version update only_

## 1.2.90
Sat, 27 Oct 2018 00:26:56 GMT

_Version update only_

## 1.2.89
Thu, 25 Oct 2018 23:20:40 GMT

_Version update only_

## 1.2.88
Thu, 25 Oct 2018 08:56:02 GMT

_Version update only_

## 1.2.87
Wed, 24 Oct 2018 16:03:10 GMT

_Version update only_

## 1.2.86
Thu, 18 Oct 2018 05:30:14 GMT

_Version update only_

## 1.2.85
Thu, 18 Oct 2018 01:32:21 GMT

_Version update only_

## 1.2.84
Wed, 17 Oct 2018 21:04:49 GMT

_Version update only_

## 1.2.83
Wed, 17 Oct 2018 14:43:24 GMT

_Version update only_

## 1.2.82
Thu, 11 Oct 2018 23:26:07 GMT

_Version update only_

## 1.2.81
Tue, 09 Oct 2018 06:58:02 GMT

_Version update only_

## 1.2.80
Mon, 08 Oct 2018 16:04:27 GMT

_Version update only_

## 1.2.79
Sun, 07 Oct 2018 06:15:56 GMT

_Version update only_

## 1.2.78
Fri, 28 Sep 2018 16:05:35 GMT

_Version update only_

## 1.2.77
Wed, 26 Sep 2018 21:39:40 GMT

_Version update only_

## 1.2.76
Mon, 24 Sep 2018 23:06:40 GMT

_Version update only_

## 1.2.75
Mon, 24 Sep 2018 16:04:28 GMT

_Version update only_

## 1.2.74
Fri, 21 Sep 2018 16:04:42 GMT

_Version update only_

## 1.2.73
Thu, 20 Sep 2018 23:57:22 GMT

_Version update only_

## 1.2.72
Tue, 18 Sep 2018 21:04:55 GMT

_Version update only_

## 1.2.71
Mon, 10 Sep 2018 23:23:01 GMT

_Version update only_

## 1.2.70
Thu, 06 Sep 2018 01:25:26 GMT

### Patches

- Update "repository" field in package.json

## 1.2.69
Tue, 04 Sep 2018 21:34:10 GMT

_Version update only_

## 1.2.68
Mon, 03 Sep 2018 16:04:46 GMT

_Version update only_

## 1.2.67
Thu, 30 Aug 2018 22:47:34 GMT

_Version update only_

## 1.2.66
Thu, 30 Aug 2018 19:23:16 GMT

_Version update only_

## 1.2.65
Thu, 30 Aug 2018 18:45:12 GMT

_Version update only_

## 1.2.64
Wed, 29 Aug 2018 21:43:23 GMT

_Version update only_

## 1.2.63
Wed, 29 Aug 2018 06:36:50 GMT

_Version update only_

## 1.2.62
Thu, 23 Aug 2018 18:18:53 GMT

### Patches

- Republish all packages in web-build-tools to resolve GitHub issue #782

## 1.2.61
Wed, 22 Aug 2018 20:58:58 GMT

_Version update only_

## 1.2.60
Wed, 22 Aug 2018 16:03:25 GMT

_Version update only_

## 1.2.59
Tue, 21 Aug 2018 16:04:38 GMT

_Version update only_

## 1.2.58
Thu, 09 Aug 2018 21:58:02 GMT

_Version update only_

## 1.2.57
Thu, 09 Aug 2018 21:03:22 GMT

_Version update only_

## 1.2.56
Thu, 09 Aug 2018 16:04:24 GMT

_Version update only_

## 1.2.55
Tue, 07 Aug 2018 22:27:31 GMT

_Version update only_

## 1.2.54
Thu, 26 Jul 2018 23:53:43 GMT

_Version update only_

## 1.2.53
Thu, 26 Jul 2018 16:04:17 GMT

_Version update only_

## 1.2.52
Wed, 25 Jul 2018 21:02:57 GMT

_Version update only_

## 1.2.51
Fri, 20 Jul 2018 16:04:52 GMT

_Version update only_

## 1.2.50
Tue, 17 Jul 2018 16:02:52 GMT

_Version update only_

## 1.2.49
Fri, 13 Jul 2018 19:04:50 GMT

_Version update only_

## 1.2.48
Tue, 03 Jul 2018 21:03:31 GMT

_Version update only_

## 1.2.47
Fri, 29 Jun 2018 02:56:51 GMT

_Version update only_

## 1.2.46
Sat, 23 Jun 2018 02:21:20 GMT

_Version update only_

## 1.2.45
Fri, 22 Jun 2018 16:05:15 GMT

_Version update only_

## 1.2.44
Thu, 21 Jun 2018 08:27:29 GMT

_Version update only_

## 1.2.43
Tue, 19 Jun 2018 19:35:11 GMT

_Version update only_

## 1.2.42
Fri, 08 Jun 2018 08:43:52 GMT

_Version update only_

## 1.2.41
Thu, 31 May 2018 01:39:33 GMT

_Version update only_

## 1.2.40
Tue, 15 May 2018 02:26:45 GMT

_Version update only_

## 1.2.39
Tue, 15 May 2018 00:18:10 GMT

_Version update only_

## 1.2.38
Fri, 11 May 2018 22:43:14 GMT

_Version update only_

## 1.2.37
Fri, 04 May 2018 00:42:38 GMT

_Version update only_

## 1.2.36
Tue, 01 May 2018 22:03:20 GMT

_Version update only_

## 1.2.35
Fri, 27 Apr 2018 03:04:32 GMT

_Version update only_

## 1.2.34
Fri, 20 Apr 2018 16:06:11 GMT

_Version update only_

## 1.2.33
Thu, 19 Apr 2018 21:25:56 GMT

_Version update only_

## 1.2.32
Thu, 19 Apr 2018 17:02:06 GMT

_Version update only_

## 1.2.31
Tue, 03 Apr 2018 16:05:29 GMT

_Version update only_

## 1.2.30
Mon, 02 Apr 2018 16:05:24 GMT

_Version update only_

## 1.2.29
Tue, 27 Mar 2018 01:34:25 GMT

_Version update only_

## 1.2.28
Mon, 26 Mar 2018 19:12:42 GMT

_Version update only_

## 1.2.27
Sun, 25 Mar 2018 01:26:19 GMT

_Version update only_

## 1.2.26
Fri, 23 Mar 2018 00:34:53 GMT

_Version update only_

## 1.2.25
Thu, 22 Mar 2018 18:34:13 GMT

_Version update only_

## 1.2.24
Tue, 20 Mar 2018 02:44:45 GMT

_Version update only_

## 1.2.23
Sat, 17 Mar 2018 02:54:22 GMT

_Version update only_

## 1.2.22
Thu, 15 Mar 2018 20:00:50 GMT

_Version update only_

## 1.2.21
Thu, 15 Mar 2018 16:05:43 GMT

_Version update only_

## 1.2.20
Tue, 13 Mar 2018 23:11:32 GMT

_Version update only_

## 1.2.19
Mon, 12 Mar 2018 20:36:19 GMT

_Version update only_

## 1.2.18
Tue, 06 Mar 2018 17:04:51 GMT

_Version update only_

## 1.2.17
Fri, 02 Mar 2018 01:13:59 GMT

_Version update only_

## 1.2.16
Tue, 27 Feb 2018 22:05:57 GMT

_Version update only_

## 1.2.15
Wed, 21 Feb 2018 22:04:19 GMT

_Version update only_

## 1.2.14
Wed, 21 Feb 2018 03:13:29 GMT

_Version update only_

## 1.2.13
Sat, 17 Feb 2018 02:53:49 GMT

_Version update only_

## 1.2.12
Fri, 16 Feb 2018 22:05:23 GMT

_Version update only_

## 1.2.11
Fri, 16 Feb 2018 17:05:11 GMT

_Version update only_

## 1.2.10
Wed, 07 Feb 2018 17:05:11 GMT

_Version update only_

## 1.2.9
Fri, 26 Jan 2018 22:05:30 GMT

_Version update only_

## 1.2.8
Fri, 26 Jan 2018 17:53:38 GMT

### Patches

- Force a patch bump in case the previous version was an empty package

## 1.2.7
Fri, 26 Jan 2018 00:36:51 GMT

_Version update only_

## 1.2.6
Tue, 23 Jan 2018 17:05:28 GMT

_Version update only_

## 1.2.5
Thu, 18 Jan 2018 03:23:46 GMT

_Version update only_

## 1.2.4
Thu, 18 Jan 2018 00:48:06 GMT

_Version update only_

## 1.2.3
Wed, 17 Jan 2018 10:49:31 GMT

_Version update only_

## 1.2.2
Fri, 12 Jan 2018 03:35:22 GMT

_Version update only_

## 1.2.1
Thu, 11 Jan 2018 22:31:51 GMT

_Version update only_

## 1.2.0
Wed, 10 Jan 2018 20:40:01 GMT

### Minor changes

- Upgrade to Node 8

## 1.1.13
Sun, 07 Jan 2018 05:12:08 GMT

_Version update only_

## 1.1.12
Fri, 05 Jan 2018 20:26:45 GMT

_Version update only_

## 1.1.11
Fri, 05 Jan 2018 00:48:41 GMT

_Version update only_

## 1.1.10
Fri, 22 Dec 2017 17:04:46 GMT

_Version update only_

## 1.1.9
Tue, 12 Dec 2017 03:33:26 GMT

_Version update only_

## 1.1.8
Thu, 30 Nov 2017 23:59:09 GMT

_Version update only_

## 1.1.7
Thu, 30 Nov 2017 23:12:21 GMT

_Version update only_

## 1.1.6
Wed, 29 Nov 2017 17:05:37 GMT

_Version update only_

## 1.1.5
Tue, 28 Nov 2017 23:43:55 GMT

_Version update only_

## 1.1.4
Mon, 13 Nov 2017 17:04:50 GMT

_Version update only_

## 1.1.3
Mon, 06 Nov 2017 17:04:18 GMT

_Version update only_

## 1.1.2
Thu, 02 Nov 2017 16:05:24 GMT

### Patches

- lock the reference version between web build tools projects

## 1.1.1
Tue, 24 Oct 2017 18:17:12 GMT

_Version update only_

## 1.1.0
Fri, 22 Sep 2017 01:04:02 GMT

### Minor changes

- Upgrade to es6

## 1.0.6
Tue, 19 Sep 2017 19:04:50 GMT

### Patches

- Minor README correction.

## 1.0.5
Thu, 31 Aug 2017 18:41:18 GMT

_Version update only_

## 1.0.4
Wed, 30 Aug 2017 01:04:34 GMT

_Version update only_

## 1.0.3
Tue, 22 Aug 2017 13:04:22 GMT

_Version update only_

## 1.0.2
Tue, 28 Feb 2017 02:01:29 GMT

### Patches

- Updating loader-utils to 1.0.2

## 1.0.1
Tue, 07 Feb 2017 14:32:21 GMT

### Patches

- Updating npmignore.

## 1.0.0
Tue, 07 Feb 2017 05:26:57 GMT

### Breaking changes

- Setting up loader-raw-script.
<|MERGE_RESOLUTION|>--- conflicted
+++ resolved
@@ -1,15 +1,11 @@
 # Change Log - @rushstack/loader-raw-script
 
-<<<<<<< HEAD
-This log was last generated on Mon, 22 May 2023 06:34:33 GMT and should not be manually modified.
-=======
 This log was last generated on Mon, 29 May 2023 15:21:15 GMT and should not be manually modified.
 
 ## 1.3.290
 Mon, 29 May 2023 15:21:15 GMT
 
 _Version update only_
->>>>>>> 87e2e678
 
 ## 1.3.289
 Mon, 22 May 2023 06:34:33 GMT
