--- conflicted
+++ resolved
@@ -37,14 +37,13 @@
     "mainDtsRollupPath": ""
   },
 
-<<<<<<< HEAD
+  "skipLibCheck": false,
+  
+  "testMode": false
+  },
+
   "tsdocMetadata": {
     "enabled": true,
     "tsdocMetadataPath": ""
   }
-=======
-  "skipLibCheck": false,
-  
-  "testMode": false
->>>>>>> e261d645
 }