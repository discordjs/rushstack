--- conflicted
+++ resolved
@@ -199,13 +199,8 @@
       - supports-color
     dev: true
 
-<<<<<<< HEAD
-  /@typescript-eslint/scope-manager/5.38.1:
-    resolution: {integrity: sha1-+HsonviBm0cYk1GBStGD6IAdV2Q=}
-=======
   /@typescript-eslint/scope-manager/5.38.1_typescript@4.8.4:
     resolution: {integrity: sha512-BfRDq5RidVU3RbqApKmS7RFMtkyWMM50qWnDAkKgQiezRtLKsoyRKIvz1Ok5ilRWeD9IuHvaidaLxvGx/2eqTQ==}
->>>>>>> 1aa5eedd
     engines: {node: ^12.22.0 || ^14.17.0 || >=16.0.0}
     dependencies:
       '@typescript-eslint/types': 5.38.1_typescript@4.8.4
@@ -234,13 +229,8 @@
       - supports-color
     dev: true
 
-<<<<<<< HEAD
-  /@typescript-eslint/types/5.38.1:
-    resolution: {integrity: sha1-dPnW3LjcfFjFHp+8ZlPe054uIlw=}
-=======
   /@typescript-eslint/types/5.38.1_typescript@4.8.4:
     resolution: {integrity: sha512-QTW1iHq1Tffp9lNfbfPm4WJabbvpyaehQ0SrvVK2yfV79SytD9XDVxqiPvdrv2LK7DGSFo91TB2FgWanbJAZXg==}
->>>>>>> 1aa5eedd
     engines: {node: ^12.22.0 || ^14.17.0 || >=16.0.0}
     peerDependencies:
       typescript: '*'
@@ -287,13 +277,8 @@
       - typescript
     dev: true
 
-<<<<<<< HEAD
-  /@typescript-eslint/visitor-keys/5.38.1:
-    resolution: {integrity: sha1-UIBxv8a5bRlMCv5qZa1HApBZ7bw=}
-=======
   /@typescript-eslint/visitor-keys/5.38.1_typescript@4.8.4:
     resolution: {integrity: sha512-bSHr1rRxXt54+j2n4k54p4fj8AHJ49VDWtjpImOpzQj4qjAiOpPni+V1Tyajh19Api1i844F757cur8wH3YvOA==}
->>>>>>> 1aa5eedd
     engines: {node: ^12.22.0 || ^14.17.0 || >=16.0.0}
     dependencies:
       '@typescript-eslint/types': 5.38.1_typescript@4.8.4
@@ -1435,15 +1420,6 @@
     engines: {node: '>=4'}
     dev: true
 
-<<<<<<< HEAD
-  /resolve/1.17.0:
-    resolution: {integrity: sha1-sllBtUloIxzC0bt2p5y38sC/hEQ=}
-    dependencies:
-      path-parse: 1.0.7
-    dev: true
-
-=======
->>>>>>> 1aa5eedd
   /resolve/1.19.0:
     resolution: {integrity: sha1-GvW/YwQJc0oGfK4pMYqsf6KaJnw=}
     dependencies:
