--- conflicted
+++ resolved
@@ -395,12 +395,9 @@
       const apiItemMetadata: ApiItemMetadata = this._collector.fetchApiItemMetadata(astDeclaration);
       const docComment: tsdoc.DocComment | undefined = apiItemMetadata.tsdocComment;
       const releaseTag: ReleaseTag = apiItemMetadata.effectiveReleaseTag;
-<<<<<<< HEAD
       const isAbstract: boolean =
         (ts.getCombinedModifierFlags(classDeclaration) & ts.ModifierFlags.Abstract) !== 0;
-=======
       const fileUrlPath: string = this._getFileUrlPath(classDeclaration);
->>>>>>> 9cb49304
 
       apiClass = new ApiClass({
         name,
@@ -735,11 +732,8 @@
       const isOptional: boolean =
         (astDeclaration.astSymbol.followedSymbol.flags & ts.SymbolFlags.Optional) !== 0;
       const isProtected: boolean = (astDeclaration.modifierFlags & ts.ModifierFlags.Protected) !== 0;
-<<<<<<< HEAD
       const isAbstract: boolean = (astDeclaration.modifierFlags & ts.ModifierFlags.Abstract) !== 0;
-=======
       const fileUrlPath: string = this._getFileUrlPath(methodDeclaration);
->>>>>>> 9cb49304
 
       apiMethod = new ApiMethod({
         name,
