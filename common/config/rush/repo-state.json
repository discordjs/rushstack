--- conflicted
+++ resolved
@@ -1,9 +1,5 @@
 // DO NOT MODIFY THIS FILE MANUALLY BUT DO COMMIT IT. It is generated and used by Rush.
 {
-<<<<<<< HEAD
-  "pnpmShrinkwrapHash": "5fd5e4b1d377659ec69b07a38561060d49ae3db9",
-=======
   "pnpmShrinkwrapHash": "5aacaab0b25c1fb04d98a1be45eb615d50fd605c",
->>>>>>> e8f6e8d4
   "preferredVersionsHash": "5222ca779ae69ebfd201e39c17f48ce9eaf8c3c2"
 }