{
  "name": "@microsoft/api-extractor-model",
  "entries": [
    {
<<<<<<< HEAD
=======
      "version": "7.27.1",
      "tag": "@microsoft/api-extractor-model_v7.27.1",
      "date": "Mon, 29 May 2023 15:21:15 GMT",
      "comments": {
        "dependency": [
          {
            "comment": "Updating dependency \"@rushstack/node-core-library\" to `3.59.2`"
          }
        ]
      }
    },
    {
>>>>>>> d04a81be
      "version": "7.27.0",
      "tag": "@microsoft/api-extractor-model_v7.27.0",
      "date": "Mon, 22 May 2023 06:34:32 GMT",
      "comments": {
        "minor": [
          {
            "comment": "Upgrade the TypeScript dependency to ~5.0.4"
          }
        ],
        "dependency": [
          {
            "comment": "Updating dependency \"@rushstack/node-core-library\" to `3.59.1`"
          },
          {
            "comment": "Updating dependency \"@rushstack/eslint-config\" to `3.3.0`"
          }
        ]
      }
    },
    {
      "version": "7.26.9",
      "tag": "@microsoft/api-extractor-model_v7.26.9",
      "date": "Fri, 12 May 2023 00:23:05 GMT",
      "comments": {
        "dependency": [
          {
            "comment": "Updating dependency \"@rushstack/node-core-library\" to `3.59.0`"
          }
        ]
      }
    },
    {
      "version": "7.26.8",
      "tag": "@microsoft/api-extractor-model_v7.26.8",
      "date": "Thu, 04 May 2023 00:20:28 GMT",
      "comments": {
        "patch": [
          {
            "comment": "Fix a mistake in the documentation for ApiParameterListMixin.overloadIndex"
          }
        ]
      }
    },
    {
      "version": "7.26.7",
      "tag": "@microsoft/api-extractor-model_v7.26.7",
      "date": "Mon, 01 May 2023 15:23:20 GMT",
      "comments": {
        "dependency": [
          {
            "comment": "Updating dependency \"@rushstack/node-core-library\" to `3.58.0`"
          }
        ]
      }
    },
    {
      "version": "7.26.6",
      "tag": "@microsoft/api-extractor-model_v7.26.6",
      "date": "Sat, 29 Apr 2023 00:23:03 GMT",
      "comments": {
        "dependency": [
          {
            "comment": "Updating dependency \"@rushstack/node-core-library\" to `3.57.0`"
          }
        ]
      }
    },
    {
      "version": "7.26.5",
      "tag": "@microsoft/api-extractor-model_v7.26.5",
      "date": "Thu, 27 Apr 2023 17:18:43 GMT",
      "comments": {
        "dependency": [
          {
            "comment": "Updating dependency \"@rushstack/node-core-library\" to `3.56.0`"
          }
        ]
      }
    },
    {
      "version": "7.26.4",
      "tag": "@microsoft/api-extractor-model_v7.26.4",
      "date": "Fri, 10 Feb 2023 01:18:51 GMT",
      "comments": {
        "dependency": [
          {
            "comment": "Updating dependency \"@rushstack/node-core-library\" to `3.55.2`"
          },
          {
            "comment": "Updating dependency \"@rushstack/eslint-config\" to `3.2.0`"
          }
        ]
      }
    },
    {
      "version": "7.26.3",
      "tag": "@microsoft/api-extractor-model_v7.26.3",
      "date": "Sun, 05 Feb 2023 03:02:02 GMT",
      "comments": {
        "dependency": [
          {
            "comment": "Updating dependency \"@rushstack/node-core-library\" to `3.55.1`"
          }
        ]
      }
    },
    {
      "version": "7.26.2",
      "tag": "@microsoft/api-extractor-model_v7.26.2",
      "date": "Wed, 01 Feb 2023 02:16:34 GMT",
      "comments": {
        "dependency": [
          {
            "comment": "Updating dependency \"@rushstack/node-core-library\" to `3.55.0`"
          }
        ]
      }
    },
    {
      "version": "7.26.1",
      "tag": "@microsoft/api-extractor-model_v7.26.1",
      "date": "Mon, 30 Jan 2023 16:22:30 GMT",
      "comments": {
        "dependency": [
          {
            "comment": "Updating dependency \"@rushstack/node-core-library\" to `3.54.0`"
          }
        ]
      }
    },
    {
      "version": "7.26.0",
      "tag": "@microsoft/api-extractor-model_v7.26.0",
      "date": "Wed, 25 Jan 2023 07:26:55 GMT",
      "comments": {
        "minor": [
          {
            "comment": "Add new .api.json field `isAbstract` to track `abstract` modifier in ApiClass, ApiMethod, and ApiProperty via ApiAbstractMixin (GitHub #3661)"
          }
        ]
      }
    },
    {
      "version": "7.25.3",
      "tag": "@microsoft/api-extractor-model_v7.25.3",
      "date": "Fri, 09 Dec 2022 16:18:28 GMT",
      "comments": {
        "dependency": [
          {
            "comment": "Updating dependency \"@rushstack/node-core-library\" to `3.53.3`"
          }
        ]
      }
    },
    {
      "version": "7.25.2",
      "tag": "@microsoft/api-extractor-model_v7.25.2",
      "date": "Wed, 26 Oct 2022 00:16:16 GMT",
      "comments": {
        "patch": [
          {
            "comment": "Update the @microsoft/tsdoc dependency version to 0.14.2."
          }
        ]
      }
    },
    {
      "version": "7.25.1",
      "tag": "@microsoft/api-extractor-model_v7.25.1",
      "date": "Thu, 13 Oct 2022 00:20:15 GMT",
      "comments": {
        "dependency": [
          {
            "comment": "Updating dependency \"@rushstack/node-core-library\" to `3.53.2`"
          }
        ]
      }
    },
    {
      "version": "7.25.0",
      "tag": "@microsoft/api-extractor-model_v7.25.0",
      "date": "Tue, 11 Oct 2022 23:49:12 GMT",
      "comments": {
        "minor": [
          {
            "comment": "Add a new fileUrlPath property to relevant API items and serialize this to the .api.json. Additionally, add a SourceFile helper class for constructing file URLs from these paths and the projectFolderUrl."
          }
        ]
      }
    },
    {
      "version": "7.24.4",
      "tag": "@microsoft/api-extractor-model_v7.24.4",
      "date": "Mon, 10 Oct 2022 15:23:44 GMT",
      "comments": {
        "dependency": [
          {
            "comment": "Updating dependency \"@rushstack/node-core-library\" to `3.53.1`"
          },
          {
            "comment": "Updating dependency \"@rushstack/eslint-config\" to `3.1.1`"
          }
        ]
      }
    },
    {
      "version": "7.24.3",
      "tag": "@microsoft/api-extractor-model_v7.24.3",
      "date": "Thu, 29 Sep 2022 07:13:06 GMT",
      "comments": {
        "dependency": [
          {
            "comment": "Updating dependency \"@rushstack/node-core-library\" to `3.53.0`"
          },
          {
            "comment": "Updating dependency \"@rushstack/eslint-config\" to `3.1.0`"
          }
        ]
      }
    },
    {
      "version": "7.24.2",
      "tag": "@microsoft/api-extractor-model_v7.24.2",
      "date": "Wed, 21 Sep 2022 20:21:10 GMT",
      "comments": {
        "dependency": [
          {
            "comment": "Updating dependency \"@rushstack/node-core-library\" to `3.52.0`"
          }
        ]
      }
    },
    {
      "version": "7.24.1",
      "tag": "@microsoft/api-extractor-model_v7.24.1",
      "date": "Thu, 15 Sep 2022 00:18:52 GMT",
      "comments": {
        "dependency": [
          {
            "comment": "Updating dependency \"@rushstack/node-core-library\" to `3.51.2`"
          },
          {
            "comment": "Updating dependency \"@rushstack/eslint-config\" to `3.0.1`"
          }
        ]
      }
    },
    {
      "version": "7.24.0",
      "tag": "@microsoft/api-extractor-model_v7.24.0",
      "date": "Fri, 02 Sep 2022 17:48:42 GMT",
      "comments": {
        "minor": [
          {
            "comment": "Add new ApiExportedMixin mixin class for determining whether an API item is exported or not"
          }
        ]
      }
    },
    {
      "version": "7.23.3",
      "tag": "@microsoft/api-extractor-model_v7.23.3",
      "date": "Wed, 24 Aug 2022 03:01:22 GMT",
      "comments": {
        "dependency": [
          {
            "comment": "Updating dependency \"@rushstack/node-core-library\" to `3.51.1`"
          }
        ]
      }
    },
    {
      "version": "7.23.2",
      "tag": "@microsoft/api-extractor-model_v7.23.2",
      "date": "Wed, 24 Aug 2022 00:14:38 GMT",
      "comments": {
        "patch": [
          {
            "comment": "Remove use of LegacyAdapters.sortStable"
          }
        ],
        "dependency": [
          {
            "comment": "Updating dependency \"@rushstack/node-core-library\" to `3.51.0`"
          }
        ]
      }
    },
    {
      "version": "7.23.1",
      "tag": "@microsoft/api-extractor-model_v7.23.1",
      "date": "Fri, 19 Aug 2022 00:17:19 GMT",
      "comments": {
        "dependency": [
          {
            "comment": "Updating dependency \"@rushstack/node-core-library\" to `3.50.2`"
          }
        ]
      }
    },
    {
      "version": "7.23.0",
      "tag": "@microsoft/api-extractor-model_v7.23.0",
      "date": "Wed, 03 Aug 2022 18:40:35 GMT",
      "comments": {
        "minor": [
          {
            "comment": "Upgrade TypeScript dependency to 4.7"
          }
        ],
        "dependency": [
          {
            "comment": "Updating dependency \"@rushstack/node-core-library\" to `3.50.1`"
          },
          {
            "comment": "Updating dependency \"@rushstack/eslint-config\" to `3.0.0`"
          }
        ]
      }
    },
    {
      "version": "7.22.2",
      "tag": "@microsoft/api-extractor-model_v7.22.2",
      "date": "Mon, 01 Aug 2022 02:45:32 GMT",
      "comments": {
        "dependency": [
          {
            "comment": "Updating dependency \"@rushstack/node-core-library\" to `3.50.0`"
          }
        ]
      }
    },
    {
      "version": "7.22.1",
      "tag": "@microsoft/api-extractor-model_v7.22.1",
      "date": "Thu, 21 Jul 2022 23:30:27 GMT",
      "comments": {
        "patch": [
          {
            "comment": "Improve IFindApiItemMessage and fix two small bugs with ApiItemContainerMixin.findMembersWithInheritance()"
          }
        ]
      }
    },
    {
      "version": "7.22.0",
      "tag": "@microsoft/api-extractor-model_v7.22.0",
      "date": "Thu, 21 Jul 2022 00:16:14 GMT",
      "comments": {
        "minor": [
          {
            "comment": "Add a new ApiItemContainerMixin.findMembersWithInheritance() method for finding an item's inherited members"
          }
        ]
      }
    },
    {
      "version": "7.21.0",
      "tag": "@microsoft/api-extractor-model_v7.21.0",
      "date": "Thu, 30 Jun 2022 04:48:53 GMT",
      "comments": {
        "minor": [
          {
            "comment": "Update model to reflect that index signatures can also be readonly"
          }
        ]
      }
    },
    {
      "version": "7.20.3",
      "tag": "@microsoft/api-extractor-model_v7.20.3",
      "date": "Tue, 28 Jun 2022 22:47:13 GMT",
      "comments": {
        "dependency": [
          {
            "comment": "Updating dependency \"@rushstack/node-core-library\" to `3.49.0`"
          }
        ]
      }
    },
    {
      "version": "7.20.2",
      "tag": "@microsoft/api-extractor-model_v7.20.2",
      "date": "Tue, 28 Jun 2022 00:23:32 GMT",
      "comments": {
        "dependency": [
          {
            "comment": "Updating dependency \"@rushstack/node-core-library\" to `3.48.0`"
          },
          {
            "comment": "Updating dependency \"@rushstack/eslint-config\" to `2.6.2`"
          }
        ]
      }
    },
    {
      "version": "7.20.1",
      "tag": "@microsoft/api-extractor-model_v7.20.1",
      "date": "Mon, 27 Jun 2022 18:43:09 GMT",
      "comments": {
        "dependency": [
          {
            "comment": "Updating dependency \"@rushstack/node-core-library\" to `3.47.0`"
          }
        ]
      }
    },
    {
      "version": "7.20.0",
      "tag": "@microsoft/api-extractor-model_v7.20.0",
      "date": "Sat, 25 Jun 2022 21:00:40 GMT",
      "comments": {
        "minor": [
          {
            "comment": "Add a new initializerTokenRange field to ApiProperty and ApiVariable items."
          }
        ]
      }
    },
    {
      "version": "7.19.1",
      "tag": "@microsoft/api-extractor-model_v7.19.1",
      "date": "Sat, 25 Jun 2022 01:54:29 GMT",
      "comments": {
        "dependency": [
          {
            "comment": "Updating dependency \"@rushstack/node-core-library\" to `3.46.0`"
          }
        ]
      }
    },
    {
      "version": "7.19.0",
      "tag": "@microsoft/api-extractor-model_v7.19.0",
      "date": "Fri, 24 Jun 2022 07:16:47 GMT",
      "comments": {
        "minor": [
          {
            "comment": "Added new configuration for ItemContainerMixin member ordering"
          }
        ]
      }
    },
    {
      "version": "7.18.2",
      "tag": "@microsoft/api-extractor-model_v7.18.2",
      "date": "Fri, 17 Jun 2022 09:17:54 GMT",
      "comments": {
        "dependency": [
          {
            "comment": "Updating dependency \"@rushstack/node-core-library\" to `3.45.7`"
          }
        ]
      }
    },
    {
      "version": "7.18.1",
      "tag": "@microsoft/api-extractor-model_v7.18.1",
      "date": "Fri, 17 Jun 2022 00:16:18 GMT",
      "comments": {
        "dependency": [
          {
            "comment": "Updating dependency \"@rushstack/node-core-library\" to `3.45.6`"
          },
          {
            "comment": "Updating dependency \"@rushstack/eslint-config\" to `2.6.1`"
          }
        ]
      }
    },
    {
      "version": "7.18.0",
      "tag": "@microsoft/api-extractor-model_v7.18.0",
      "date": "Tue, 07 Jun 2022 09:37:04 GMT",
      "comments": {
        "minor": [
          {
            "comment": "Add an \"isReadonly\" field to ApiProperty, ApiPropertySignature, and ApiVariable"
          },
          {
            "comment": "Add an \"isProtected\" field to ApiConstructor, ApiMethod, and ApiProperty"
          }
        ]
      }
    },
    {
      "version": "7.17.3",
      "tag": "@microsoft/api-extractor-model_v7.17.3",
      "date": "Tue, 10 May 2022 01:20:43 GMT",
      "comments": {
        "dependency": [
          {
            "comment": "Updating dependency \"@rushstack/node-core-library\" to `3.45.5`"
          }
        ]
      }
    },
    {
      "version": "7.17.2",
      "tag": "@microsoft/api-extractor-model_v7.17.2",
      "date": "Sat, 23 Apr 2022 02:13:07 GMT",
      "comments": {
        "dependency": [
          {
            "comment": "Updating dependency \"@rushstack/node-core-library\" to `3.45.4`"
          },
          {
            "comment": "Updating dependency \"@rushstack/eslint-config\" to `2.6.0`"
          }
        ]
      }
    },
    {
      "version": "7.17.1",
      "tag": "@microsoft/api-extractor-model_v7.17.1",
      "date": "Fri, 15 Apr 2022 00:12:36 GMT",
      "comments": {
        "dependency": [
          {
            "comment": "Updating dependency \"@rushstack/node-core-library\" to `3.45.3`"
          },
          {
            "comment": "Updating dependency \"@rushstack/eslint-config\" to `2.5.4`"
          }
        ]
      }
    },
    {
      "version": "7.17.0",
      "tag": "@microsoft/api-extractor-model_v7.17.0",
      "date": "Wed, 13 Apr 2022 15:12:40 GMT",
      "comments": {
        "minor": [
          {
            "comment": "Add a new isOptional property to TypeParameters deserialized from the .api.json file with api-extractor-model."
          }
        ]
      }
    },
    {
      "version": "7.16.2",
      "tag": "@microsoft/api-extractor-model_v7.16.2",
      "date": "Tue, 12 Apr 2022 02:58:32 GMT",
      "comments": {
        "patch": [
          {
            "comment": "Update TSDoc dependencies."
          }
        ]
      }
    },
    {
      "version": "7.16.1",
      "tag": "@microsoft/api-extractor-model_v7.16.1",
      "date": "Sat, 09 Apr 2022 02:24:26 GMT",
      "comments": {
        "patch": [
          {
            "comment": "Rename the \"master\" branch to \"main\"."
          },
          {
            "comment": "Update a path in the README."
          }
        ],
        "dependency": [
          {
            "comment": "Updating dependency \"@rushstack/node-core-library\" to `3.45.2`"
          },
          {
            "comment": "Updating dependency \"@rushstack/eslint-config\" to `2.5.3`"
          }
        ]
      }
    },
    {
      "version": "7.16.0",
      "tag": "@microsoft/api-extractor-model_v7.16.0",
      "date": "Thu, 31 Mar 2022 02:06:05 GMT",
      "comments": {
        "minor": [
          {
            "comment": "Updated api-extractor-model to store whether a parameter is optional."
          }
        ]
      }
    },
    {
      "version": "7.15.4",
      "tag": "@microsoft/api-extractor-model_v7.15.4",
      "date": "Tue, 15 Mar 2022 19:15:53 GMT",
      "comments": {
        "dependency": [
          {
            "comment": "Updating dependency \"@rushstack/node-core-library\" to `3.45.1`"
          },
          {
            "comment": "Updating dependency \"@rushstack/eslint-config\" to `2.5.2`"
          }
        ]
      }
    },
    {
      "version": "7.15.3",
      "tag": "@microsoft/api-extractor-model_v7.15.3",
      "date": "Wed, 05 Jan 2022 16:07:47 GMT",
      "comments": {
        "dependency": [
          {
            "comment": "Updating dependency \"@rushstack/node-core-library\" to `3.45.0`"
          }
        ]
      }
    },
    {
      "version": "7.15.2",
      "tag": "@microsoft/api-extractor-model_v7.15.2",
      "date": "Mon, 27 Dec 2021 16:10:40 GMT",
      "comments": {
        "dependency": [
          {
            "comment": "Updating dependency \"@rushstack/node-core-library\" to `3.44.3`"
          },
          {
            "comment": "Updating dependency \"@rushstack/eslint-config\" to `2.5.1`"
          }
        ]
      }
    },
    {
      "version": "7.15.1",
      "tag": "@microsoft/api-extractor-model_v7.15.1",
      "date": "Thu, 09 Dec 2021 20:34:41 GMT",
      "comments": {
        "dependency": [
          {
            "comment": "Updating dependency \"@rushstack/node-core-library\" to `3.44.2`"
          }
        ]
      }
    },
    {
      "version": "7.15.0",
      "tag": "@microsoft/api-extractor-model_v7.15.0",
      "date": "Thu, 09 Dec 2021 00:21:54 GMT",
      "comments": {
        "minor": [
          {
            "comment": "Replace const enums with conventional enums to allow for compatibility with JavaScript consumers."
          }
        ]
      }
    },
    {
      "version": "7.14.0",
      "tag": "@microsoft/api-extractor-model_v7.14.0",
      "date": "Wed, 08 Dec 2021 16:14:05 GMT",
      "comments": {
        "minor": [
          {
            "comment": "Update to TypeScript 4.5"
          }
        ]
      }
    },
    {
      "version": "7.13.18",
      "tag": "@microsoft/api-extractor-model_v7.13.18",
      "date": "Mon, 06 Dec 2021 16:08:33 GMT",
      "comments": {
        "dependency": [
          {
            "comment": "Updating dependency \"@rushstack/node-core-library\" to `3.44.1`"
          },
          {
            "comment": "Updating dependency \"@rushstack/eslint-config\" to `2.5.0`"
          }
        ]
      }
    },
    {
      "version": "7.13.17",
      "tag": "@microsoft/api-extractor-model_v7.13.17",
      "date": "Fri, 03 Dec 2021 03:05:22 GMT",
      "comments": {
        "dependency": [
          {
            "comment": "Updating dependency \"@rushstack/node-core-library\" to `3.44.0`"
          }
        ]
      }
    },
    {
      "version": "7.13.16",
      "tag": "@microsoft/api-extractor-model_v7.13.16",
      "date": "Sat, 06 Nov 2021 00:09:13 GMT",
      "comments": {
        "dependency": [
          {
            "comment": "Updating dependency \"@rushstack/node-core-library\" to `3.43.2`"
          }
        ]
      }
    },
    {
      "version": "7.13.15",
      "tag": "@microsoft/api-extractor-model_v7.13.15",
      "date": "Fri, 05 Nov 2021 15:09:18 GMT",
      "comments": {
        "dependency": [
          {
            "comment": "Updating dependency \"@rushstack/node-core-library\" to `3.43.1`"
          },
          {
            "comment": "Updating dependency \"@rushstack/eslint-config\" to `2.4.5`"
          }
        ]
      }
    },
    {
      "version": "7.13.14",
      "tag": "@microsoft/api-extractor-model_v7.13.14",
      "date": "Wed, 27 Oct 2021 00:08:15 GMT",
      "comments": {
        "patch": [
          {
            "comment": "Update the package.json repository field to include the directory property."
          }
        ],
        "dependency": [
          {
            "comment": "Updating dependency \"@rushstack/node-core-library\" to `3.43.0`"
          },
          {
            "comment": "Updating dependency \"@rushstack/eslint-config\" to `2.4.4`"
          }
        ]
      }
    },
    {
      "version": "7.13.13",
      "tag": "@microsoft/api-extractor-model_v7.13.13",
      "date": "Wed, 13 Oct 2021 15:09:54 GMT",
      "comments": {
        "dependency": [
          {
            "comment": "Updating dependency \"@rushstack/node-core-library\" to `3.42.3`"
          },
          {
            "comment": "Updating dependency \"@rushstack/eslint-config\" to `2.4.3`"
          }
        ]
      }
    },
    {
      "version": "7.13.12",
      "tag": "@microsoft/api-extractor-model_v7.13.12",
      "date": "Fri, 08 Oct 2021 08:08:34 GMT",
      "comments": {
        "dependency": [
          {
            "comment": "Updating dependency \"@rushstack/node-core-library\" to `3.42.2`"
          }
        ]
      }
    },
    {
      "version": "7.13.11",
      "tag": "@microsoft/api-extractor-model_v7.13.11",
      "date": "Thu, 07 Oct 2021 07:13:35 GMT",
      "comments": {
        "dependency": [
          {
            "comment": "Updating dependency \"@rushstack/node-core-library\" to `3.42.1`"
          },
          {
            "comment": "Updating dependency \"@rushstack/eslint-config\" to `2.4.2`"
          }
        ]
      }
    },
    {
      "version": "7.13.10",
      "tag": "@microsoft/api-extractor-model_v7.13.10",
      "date": "Tue, 05 Oct 2021 15:08:38 GMT",
      "comments": {
        "dependency": [
          {
            "comment": "Updating dependency \"@rushstack/node-core-library\" to `3.42.0`"
          }
        ]
      }
    },
    {
      "version": "7.13.9",
      "tag": "@microsoft/api-extractor-model_v7.13.9",
      "date": "Fri, 24 Sep 2021 00:09:29 GMT",
      "comments": {
        "dependency": [
          {
            "comment": "Updating dependency \"@rushstack/node-core-library\" to `3.41.0`"
          }
        ]
      }
    },
    {
      "version": "7.13.8",
      "tag": "@microsoft/api-extractor-model_v7.13.8",
      "date": "Thu, 23 Sep 2021 00:10:40 GMT",
      "comments": {
        "patch": [
          {
            "comment": "Upgrade the `@types/node` dependency to version to version 12."
          }
        ],
        "dependency": [
          {
            "comment": "Updating dependency \"@rushstack/node-core-library\" to `3.40.3`"
          },
          {
            "comment": "Updating dependency \"@rushstack/eslint-config\" to `2.4.1`"
          }
        ]
      }
    },
    {
      "version": "7.13.7",
      "tag": "@microsoft/api-extractor-model_v7.13.7",
      "date": "Tue, 14 Sep 2021 01:17:04 GMT",
      "comments": {
        "dependency": [
          {
            "comment": "Updating dependency \"@rushstack/node-core-library\" to `3.40.2`"
          }
        ]
      }
    },
    {
      "version": "7.13.6",
      "tag": "@microsoft/api-extractor-model_v7.13.6",
      "date": "Mon, 13 Sep 2021 15:07:06 GMT",
      "comments": {
        "dependency": [
          {
            "comment": "Updating dependency \"@rushstack/node-core-library\" to `3.40.1`"
          }
        ]
      }
    },
    {
      "version": "7.13.5",
      "tag": "@microsoft/api-extractor-model_v7.13.5",
      "date": "Wed, 11 Aug 2021 00:07:21 GMT",
      "comments": {
        "dependency": [
          {
            "comment": "Updating dependency \"@rushstack/node-core-library\" to `3.40.0`"
          }
        ]
      }
    },
    {
      "version": "7.13.4",
      "tag": "@microsoft/api-extractor-model_v7.13.4",
      "date": "Mon, 12 Jul 2021 23:08:26 GMT",
      "comments": {
        "dependency": [
          {
            "comment": "Updating dependency \"@rushstack/node-core-library\" to `3.39.1`"
          },
          {
            "comment": "Updating dependency \"@rushstack/eslint-config\" to `2.4.0`"
          }
        ]
      }
    },
    {
      "version": "7.13.3",
      "tag": "@microsoft/api-extractor-model_v7.13.3",
      "date": "Fri, 04 Jun 2021 19:59:53 GMT",
      "comments": {
        "dependency": [
          {
            "comment": "Updating dependency \"@rushstack/node-core-library\" to `3.39.0`"
          }
        ]
      }
    },
    {
      "version": "7.13.2",
      "tag": "@microsoft/api-extractor-model_v7.13.2",
      "date": "Wed, 19 May 2021 00:11:39 GMT",
      "comments": {
        "dependency": [
          {
            "comment": "Updating dependency \"@rushstack/node-core-library\" to `3.38.0`"
          }
        ]
      }
    },
    {
      "version": "7.13.1",
      "tag": "@microsoft/api-extractor-model_v7.13.1",
      "date": "Mon, 03 May 2021 15:10:29 GMT",
      "comments": {
        "dependency": [
          {
            "comment": "Updating dependency \"@rushstack/node-core-library\" to `3.37.0`"
          }
        ]
      }
    },
    {
      "version": "7.13.0",
      "tag": "@microsoft/api-extractor-model_v7.13.0",
      "date": "Tue, 20 Apr 2021 04:59:51 GMT",
      "comments": {
        "minor": [
          {
            "comment": "The .api.json file format now stores the TSDoc configuration used for parsing doc comments"
          }
        ]
      }
    },
    {
      "version": "7.12.5",
      "tag": "@microsoft/api-extractor-model_v7.12.5",
      "date": "Mon, 12 Apr 2021 15:10:28 GMT",
      "comments": {
        "dependency": [
          {
            "comment": "Updating dependency \"@rushstack/node-core-library\" to `3.36.2`"
          },
          {
            "comment": "Updating dependency \"@rushstack/eslint-config\" to `2.3.4`"
          }
        ]
      }
    },
    {
      "version": "7.12.4",
      "tag": "@microsoft/api-extractor-model_v7.12.4",
      "date": "Thu, 08 Apr 2021 06:05:31 GMT",
      "comments": {
        "patch": [
          {
            "comment": "Fix minor typo in README.md"
          }
        ]
      }
    },
    {
      "version": "7.12.3",
      "tag": "@microsoft/api-extractor-model_v7.12.3",
      "date": "Tue, 06 Apr 2021 15:14:22 GMT",
      "comments": {
        "dependency": [
          {
            "comment": "Updating dependency \"@rushstack/node-core-library\" to `3.36.1`"
          },
          {
            "comment": "Updating dependency \"@rushstack/eslint-config\" to `2.3.3`"
          }
        ]
      }
    },
    {
      "version": "7.12.2",
      "tag": "@microsoft/api-extractor-model_v7.12.2",
      "date": "Fri, 05 Feb 2021 16:10:42 GMT",
      "comments": {
        "dependency": [
          {
            "comment": "Updating dependency \"@rushstack/node-core-library\" to `3.36.0`"
          }
        ]
      }
    },
    {
      "version": "7.12.1",
      "tag": "@microsoft/api-extractor-model_v7.12.1",
      "date": "Thu, 10 Dec 2020 23:25:49 GMT",
      "comments": {
        "patch": [
          {
            "comment": "Enable support for @decorator"
          }
        ],
        "dependency": [
          {
            "comment": "Updating dependency \"@rushstack/node-core-library\" to `3.35.2`"
          },
          {
            "comment": "Updating dependency \"@rushstack/eslint-config\" to `2.3.2`"
          }
        ]
      }
    },
    {
      "version": "7.12.0",
      "tag": "@microsoft/api-extractor-model_v7.12.0",
      "date": "Wed, 18 Nov 2020 08:19:54 GMT",
      "comments": {
        "minor": [
          {
            "comment": "Introduce an ApiOptionalMixin base class for representing optional properties and methods"
          }
        ]
      }
    },
    {
      "version": "7.11.0",
      "tag": "@microsoft/api-extractor-model_v7.11.0",
      "date": "Wed, 18 Nov 2020 06:21:57 GMT",
      "comments": {
        "minor": [
          {
            "comment": "Update .api.json file format to store a new field \"isOptional\" for documenting optional properties"
          }
        ]
      }
    },
    {
      "version": "7.10.10",
      "tag": "@microsoft/api-extractor-model_v7.10.10",
      "date": "Wed, 11 Nov 2020 01:08:59 GMT",
      "comments": {
        "dependency": [
          {
            "comment": "Updating dependency \"@rushstack/node-core-library\" to `3.35.1`"
          },
          {
            "comment": "Updating dependency \"@rushstack/eslint-config\" to `2.3.1`"
          }
        ]
      }
    },
    {
      "version": "7.10.9",
      "tag": "@microsoft/api-extractor-model_v7.10.9",
      "date": "Tue, 10 Nov 2020 23:13:12 GMT",
      "comments": {
        "dependency": [
          {
            "comment": "Updating dependency \"@rushstack/node-core-library\" to `3.35.0`"
          }
        ]
      }
    },
    {
      "version": "7.10.8",
      "tag": "@microsoft/api-extractor-model_v7.10.8",
      "date": "Fri, 30 Oct 2020 06:38:39 GMT",
      "comments": {
        "dependency": [
          {
            "comment": "Updating dependency \"@rushstack/node-core-library\" to `3.34.7`"
          },
          {
            "comment": "Updating dependency \"@rushstack/eslint-config\" to `2.3.0`"
          }
        ]
      }
    },
    {
      "version": "7.10.7",
      "tag": "@microsoft/api-extractor-model_v7.10.7",
      "date": "Fri, 30 Oct 2020 00:10:14 GMT",
      "comments": {
        "dependency": [
          {
            "comment": "Updating dependency \"@rushstack/node-core-library\" to `3.34.6`"
          },
          {
            "comment": "Updating dependency \"@rushstack/eslint-config\" to `2.2.3`"
          }
        ]
      }
    },
    {
      "version": "7.10.6",
      "tag": "@microsoft/api-extractor-model_v7.10.6",
      "date": "Thu, 29 Oct 2020 06:14:19 GMT",
      "comments": {
        "patch": [
          {
            "comment": "Fix .d.ts error when the library is imported by a project using TypeScript 4.0"
          }
        ]
      }
    },
    {
      "version": "7.10.5",
      "tag": "@microsoft/api-extractor-model_v7.10.5",
      "date": "Wed, 28 Oct 2020 01:18:03 GMT",
      "comments": {
        "dependency": [
          {
            "comment": "Updating dependency \"@rushstack/node-core-library\" to `3.34.5`"
          },
          {
            "comment": "Updating dependency \"@rushstack/eslint-config\" to `2.2.2`"
          }
        ]
      }
    },
    {
      "version": "7.10.4",
      "tag": "@microsoft/api-extractor-model_v7.10.4",
      "date": "Tue, 27 Oct 2020 15:10:14 GMT",
      "comments": {
        "dependency": [
          {
            "comment": "Updating dependency \"@rushstack/node-core-library\" to `3.34.4`"
          }
        ]
      }
    },
    {
      "version": "7.10.3",
      "tag": "@microsoft/api-extractor-model_v7.10.3",
      "date": "Tue, 06 Oct 2020 00:24:06 GMT",
      "comments": {
        "dependency": [
          {
            "comment": "Updating dependency \"@rushstack/node-core-library\" to `3.34.3`"
          },
          {
            "comment": "Updating dependency \"@rushstack/eslint-config\" to `2.2.1`"
          }
        ]
      }
    },
    {
      "version": "7.10.2",
      "tag": "@microsoft/api-extractor-model_v7.10.2",
      "date": "Mon, 05 Oct 2020 22:36:57 GMT",
      "comments": {
        "dependency": [
          {
            "comment": "Updating dependency \"@rushstack/node-core-library\" to `3.34.2`"
          },
          {
            "comment": "Updating dependency \"@rushstack/eslint-config\" to `2.2.0`"
          }
        ]
      }
    },
    {
      "version": "7.10.1",
      "tag": "@microsoft/api-extractor-model_v7.10.1",
      "date": "Wed, 30 Sep 2020 18:39:17 GMT",
      "comments": {
        "patch": [
          {
            "comment": "Update to build with @rushstack/heft-node-rig"
          }
        ],
        "dependency": [
          {
            "comment": "Updating dependency \"@rushstack/node-core-library\" to `3.34.1`"
          },
          {
            "comment": "Updating dependency \"@rushstack/eslint-config\" to `2.1.3`"
          }
        ]
      }
    },
    {
      "version": "7.10.0",
      "tag": "@microsoft/api-extractor-model_v7.10.0",
      "date": "Wed, 30 Sep 2020 06:53:53 GMT",
      "comments": {
        "patch": [
          {
            "comment": "Update README.md"
          }
        ],
        "minor": [
          {
            "comment": "Upgrade compiler; the API now requires TypeScript 3.9 or newer"
          }
        ],
        "dependency": [
          {
            "comment": "Updating dependency \"@rushstack/node-core-library\" to `3.34.0`"
          },
          {
            "comment": "Updating dependency \"@rushstack/eslint-config\" to `2.1.2`"
          }
        ]
      }
    },
    {
      "version": "7.9.7",
      "tag": "@microsoft/api-extractor-model_v7.9.7",
      "date": "Tue, 22 Sep 2020 05:45:57 GMT",
      "comments": {
        "dependency": [
          {
            "comment": "Updating dependency \"@rushstack/node-core-library\" to `3.33.6`"
          },
          {
            "comment": "Updating dependency \"@rushstack/eslint-config\" to `2.1.1`"
          }
        ]
      }
    },
    {
      "version": "7.9.6",
      "tag": "@microsoft/api-extractor-model_v7.9.6",
      "date": "Tue, 22 Sep 2020 01:45:31 GMT",
      "comments": {
        "dependency": [
          {
            "comment": "Updating dependency \"@rushstack/node-core-library\" to `3.33.5`"
          },
          {
            "comment": "Updating dependency \"@rushstack/eslint-config\" to `2.1.0`"
          }
        ]
      }
    },
    {
      "version": "7.9.5",
      "tag": "@microsoft/api-extractor-model_v7.9.5",
      "date": "Tue, 22 Sep 2020 00:08:53 GMT",
      "comments": {
        "dependency": [
          {
            "comment": "Updating dependency \"@rushstack/node-core-library\" to `3.33.4`"
          },
          {
            "comment": "Updating dependency \"@rushstack/eslint-config\" to `2.0.0`"
          }
        ]
      }
    },
    {
      "version": "7.9.4",
      "tag": "@microsoft/api-extractor-model_v7.9.4",
      "date": "Sat, 19 Sep 2020 04:37:27 GMT",
      "comments": {
        "dependency": [
          {
            "comment": "Updating dependency \"@rushstack/node-core-library\" to `3.33.3`"
          },
          {
            "comment": "Updating dependency \"@rushstack/eslint-config\" to `1.4.2`"
          }
        ]
      }
    },
    {
      "version": "7.9.3",
      "tag": "@microsoft/api-extractor-model_v7.9.3",
      "date": "Sat, 19 Sep 2020 03:33:07 GMT",
      "comments": {
        "dependency": [
          {
            "comment": "Updating dependency \"@rushstack/node-core-library\" to `3.33.2`"
          },
          {
            "comment": "Updating dependency \"@rushstack/eslint-config\" to `1.4.1`"
          }
        ]
      }
    },
    {
      "version": "7.9.2",
      "tag": "@microsoft/api-extractor-model_v7.9.2",
      "date": "Fri, 18 Sep 2020 22:57:24 GMT",
      "comments": {
        "dependency": [
          {
            "comment": "Updating dependency \"@rushstack/node-core-library\" to `3.33.1`"
          },
          {
            "comment": "Updating dependency \"@rushstack/eslint-config\" to `1.4.0`"
          }
        ]
      }
    },
    {
      "version": "7.9.1",
      "tag": "@microsoft/api-extractor-model_v7.9.1",
      "date": "Fri, 18 Sep 2020 21:49:54 GMT",
      "comments": {
        "dependency": [
          {
            "comment": "Updating dependency \"@rushstack/node-core-library\" to `3.33.0`"
          }
        ]
      }
    },
    {
      "version": "7.9.0",
      "tag": "@microsoft/api-extractor-model_v7.9.0",
      "date": "Sun, 13 Sep 2020 01:53:20 GMT",
      "comments": {
        "minor": [
          {
            "comment": "Add support for system selectors in declaration references"
          }
        ]
      }
    },
    {
      "version": "7.8.22",
      "tag": "@microsoft/api-extractor-model_v7.8.22",
      "date": "Fri, 11 Sep 2020 02:13:35 GMT",
      "comments": {
        "dependency": [
          {
            "comment": "Updating dependency \"@rushstack/node-core-library\" to `3.32.0`"
          }
        ]
      }
    },
    {
      "version": "7.8.21",
      "tag": "@microsoft/api-extractor-model_v7.8.21",
      "date": "Mon, 07 Sep 2020 07:37:37 GMT",
      "comments": {
        "dependency": [
          {
            "comment": "Updating dependency \"@rushstack/node-core-library\" to `3.31.0`"
          }
        ]
      }
    },
    {
      "version": "7.8.20",
      "tag": "@microsoft/api-extractor-model_v7.8.20",
      "date": "Sat, 05 Sep 2020 18:56:34 GMT",
      "comments": {
        "patch": [
          {
            "comment": "Fix \"Converting circular structure to JSON\" error (GitHub #2152)"
          }
        ]
      }
    },
    {
      "version": "7.8.19",
      "tag": "@microsoft/api-extractor-model_v7.8.19",
      "date": "Thu, 27 Aug 2020 11:27:06 GMT",
      "comments": {
        "dependency": [
          {
            "comment": "Updating dependency \"@rushstack/node-core-library\" to `3.30.0`"
          },
          {
            "comment": "Updating dependency \"@rushstack/eslint-config\" to `1.3.0`"
          }
        ]
      }
    },
    {
      "version": "7.8.18",
      "tag": "@microsoft/api-extractor-model_v7.8.18",
      "date": "Mon, 24 Aug 2020 07:35:20 GMT",
      "comments": {
        "dependency": [
          {
            "comment": "Updating dependency \"@rushstack/node-core-library\" to `3.29.1`"
          },
          {
            "comment": "Updating dependency \"@rushstack/eslint-config\" to `1.2.1`"
          }
        ]
      }
    },
    {
      "version": "7.8.17",
      "tag": "@microsoft/api-extractor-model_v7.8.17",
      "date": "Sat, 22 Aug 2020 05:55:43 GMT",
      "comments": {
        "dependency": [
          {
            "comment": "Updating dependency \"@rushstack/node-core-library\" to `3.29.0`"
          },
          {
            "comment": "Updating dependency \"@rushstack/eslint-config\" to `1.2.0`"
          }
        ]
      }
    },
    {
      "version": "7.8.16",
      "tag": "@microsoft/api-extractor-model_v7.8.16",
      "date": "Tue, 18 Aug 2020 23:59:42 GMT",
      "comments": {
        "dependency": [
          {
            "comment": "Updating dependency \"@rushstack/node-core-library\" to `3.28.0`"
          }
        ]
      }
    },
    {
      "version": "7.8.15",
      "tag": "@microsoft/api-extractor-model_v7.8.15",
      "date": "Mon, 17 Aug 2020 04:53:23 GMT",
      "comments": {
        "dependency": [
          {
            "comment": "Updating dependency \"@rushstack/node-core-library\" to `3.27.0`"
          },
          {
            "comment": "Updating dependency \"@rushstack/eslint-config\" to `1.1.0`"
          }
        ]
      }
    },
    {
      "version": "7.8.14",
      "tag": "@microsoft/api-extractor-model_v7.8.14",
      "date": "Wed, 12 Aug 2020 00:10:05 GMT",
      "comments": {
        "patch": [
          {
            "comment": "Updated project to build with Heft"
          }
        ],
        "dependency": [
          {
            "comment": "Updating dependency \"@rushstack/node-core-library\" to `3.26.2`"
          },
          {
            "comment": "Updating dependency \"@rushstack/eslint-config\" to `1.0.4`"
          }
        ]
      }
    },
    {
      "version": "7.8.13",
      "tag": "@microsoft/api-extractor-model_v7.8.13",
      "date": "Wed, 05 Aug 2020 18:27:33 GMT",
      "comments": {
        "dependency": [
          {
            "comment": "Updating dependency \"@rushstack/node-core-library\" to `3.26.1`"
          }
        ]
      }
    },
    {
      "version": "7.8.12",
      "tag": "@microsoft/api-extractor-model_v7.8.12",
      "date": "Fri, 03 Jul 2020 15:09:04 GMT",
      "comments": {
        "dependency": [
          {
            "comment": "Updating dependency \"@rushstack/node-core-library\" from `3.24.4` to `3.25.0`"
          }
        ]
      }
    },
    {
      "version": "7.8.11",
      "tag": "@microsoft/api-extractor-model_v7.8.11",
      "date": "Thu, 25 Jun 2020 06:43:35 GMT",
      "comments": {
        "dependency": [
          {
            "comment": "Updating dependency \"@rushstack/node-core-library\" from `3.24.3` to `3.24.4`"
          },
          {
            "comment": "Updating dependency \"@rushstack/eslint-config\" from `1.0.1` to `1.0.2`"
          }
        ]
      }
    },
    {
      "version": "7.8.10",
      "tag": "@microsoft/api-extractor-model_v7.8.10",
      "date": "Wed, 24 Jun 2020 09:50:48 GMT",
      "comments": {
        "dependency": [
          {
            "comment": "Updating dependency \"@rushstack/node-core-library\" from `3.24.2` to `3.24.3`"
          },
          {
            "comment": "Updating dependency \"@rushstack/eslint-config\" from `1.0.0` to `1.0.1`"
          }
        ]
      }
    },
    {
      "version": "7.8.9",
      "tag": "@microsoft/api-extractor-model_v7.8.9",
      "date": "Wed, 24 Jun 2020 09:04:28 GMT",
      "comments": {
        "dependency": [
          {
            "comment": "Updating dependency \"@rushstack/node-core-library\" from `3.24.1` to `3.24.2`"
          },
          {
            "comment": "Updating dependency \"@rushstack/eslint-config\" from `0.5.8` to `1.0.0`"
          }
        ]
      }
    },
    {
      "version": "7.8.8",
      "tag": "@microsoft/api-extractor-model_v7.8.8",
      "date": "Wed, 10 Jun 2020 20:48:30 GMT",
      "comments": {
        "dependency": [
          {
            "comment": "Updating dependency \"@rushstack/node-core-library\" from `3.24.0` to `3.24.1`"
          }
        ]
      }
    },
    {
      "version": "7.8.7",
      "tag": "@microsoft/api-extractor-model_v7.8.7",
      "date": "Sat, 30 May 2020 02:59:54 GMT",
      "comments": {
        "dependency": [
          {
            "comment": "Updating dependency \"@rushstack/node-core-library\" from `3.23.1` to `3.24.0`"
          }
        ]
      }
    },
    {
      "version": "7.8.6",
      "tag": "@microsoft/api-extractor-model_v7.8.6",
      "date": "Thu, 28 May 2020 05:59:02 GMT",
      "comments": {
        "dependency": [
          {
            "comment": "Updating dependency \"@rushstack/node-core-library\" from `3.23.0` to `3.23.1`"
          }
        ]
      }
    },
    {
      "version": "7.8.5",
      "tag": "@microsoft/api-extractor-model_v7.8.5",
      "date": "Wed, 27 May 2020 05:15:11 GMT",
      "comments": {
        "dependency": [
          {
            "comment": "Updating dependency \"@rushstack/node-core-library\" from `3.22.1` to `3.23.0`"
          },
          {
            "comment": "Updating dependency \"@rushstack/eslint-config\" from `0.5.7` to `0.5.8`"
          }
        ]
      }
    },
    {
      "version": "7.8.4",
      "tag": "@microsoft/api-extractor-model_v7.8.4",
      "date": "Tue, 26 May 2020 23:00:25 GMT",
      "comments": {
        "dependency": [
          {
            "comment": "Updating dependency \"@rushstack/node-core-library\" from `3.22.0` to `3.22.1`"
          }
        ]
      }
    },
    {
      "version": "7.8.3",
      "tag": "@microsoft/api-extractor-model_v7.8.3",
      "date": "Fri, 22 May 2020 15:08:43 GMT",
      "comments": {
        "dependency": [
          {
            "comment": "Updating dependency \"@rushstack/node-core-library\" from `3.21.0` to `3.22.0`"
          }
        ]
      }
    },
    {
      "version": "7.8.2",
      "tag": "@microsoft/api-extractor-model_v7.8.2",
      "date": "Thu, 21 May 2020 23:09:44 GMT",
      "comments": {
        "dependency": [
          {
            "comment": "Updating dependency \"@rushstack/node-core-library\" from `3.20.0` to `3.21.0`"
          }
        ]
      }
    },
    {
      "version": "7.8.1",
      "tag": "@microsoft/api-extractor-model_v7.8.1",
      "date": "Thu, 21 May 2020 15:42:00 GMT",
      "comments": {
        "dependency": [
          {
            "comment": "Updating dependency \"@rushstack/node-core-library\" from `3.19.7` to `3.20.0`"
          }
        ]
      }
    },
    {
      "version": "7.8.0",
      "tag": "@microsoft/api-extractor-model_v7.8.0",
      "date": "Wed, 06 May 2020 08:23:45 GMT",
      "comments": {
        "minor": [
          {
            "comment": "Enable canonicalReference to ApiItem lookup"
          }
        ]
      }
    },
    {
      "version": "7.7.11",
      "tag": "@microsoft/api-extractor-model_v7.7.11",
      "date": "Wed, 08 Apr 2020 04:07:33 GMT",
      "comments": {
        "dependency": [
          {
            "comment": "Updating dependency \"@rushstack/node-core-library\" from `3.19.6` to `3.19.7`"
          },
          {
            "comment": "Updating dependency \"@rushstack/eslint-config\" from `0.5.6` to `0.5.7`"
          }
        ]
      }
    },
    {
      "version": "7.7.10",
      "tag": "@microsoft/api-extractor-model_v7.7.10",
      "date": "Sat, 28 Mar 2020 00:37:16 GMT",
      "comments": {
        "patch": [
          {
            "comment": "Upgrade to TSdoc 0.12.19"
          }
        ],
        "dependency": [
          {
            "comment": "Updating dependency \"@rushstack/node-core-library\" from `3.19.5` to `3.19.6`"
          },
          {
            "comment": "Updating dependency \"@rushstack/eslint-config\" from `0.5.5` to `0.5.6`"
          }
        ]
      }
    },
    {
      "version": "7.7.9",
      "tag": "@microsoft/api-extractor-model_v7.7.9",
      "date": "Wed, 18 Mar 2020 15:07:47 GMT",
      "comments": {
        "patch": [
          {
            "comment": "Upgrade cyclic dependencies"
          }
        ],
        "dependency": [
          {
            "comment": "Updating dependency \"@rushstack/node-core-library\" from `3.19.4` to `3.19.5`"
          },
          {
            "comment": "Updating dependency \"@rushstack/eslint-config\" from `0.5.4` to `0.5.5`"
          }
        ]
      }
    },
    {
      "version": "7.7.8",
      "tag": "@microsoft/api-extractor-model_v7.7.8",
      "date": "Tue, 17 Mar 2020 23:55:58 GMT",
      "comments": {
        "patch": [
          {
            "comment": "Replace dependencies whose NPM scope was renamed from `@microsoft` to `@rushstack`"
          }
        ],
        "dependency": [
          {
            "comment": "Updating dependency \"@rushstack/node-core-library\" from `3.19.3` to `3.19.4`"
          }
        ]
      }
    },
    {
      "version": "7.7.7",
      "tag": "@microsoft/api-extractor-model_v7.7.7",
      "date": "Tue, 28 Jan 2020 02:23:44 GMT",
      "comments": {
        "dependency": [
          {
            "comment": "Updating dependency \"@microsoft/node-core-library\" from `3.19.2` to `3.19.3`"
          }
        ]
      }
    },
    {
      "version": "7.7.6",
      "tag": "@microsoft/api-extractor-model_v7.7.6",
      "date": "Thu, 23 Jan 2020 01:07:56 GMT",
      "comments": {
        "dependency": [
          {
            "comment": "Updating dependency \"@microsoft/node-core-library\" from `3.19.1` to `3.19.2`"
          }
        ]
      }
    },
    {
      "version": "7.7.5",
      "tag": "@microsoft/api-extractor-model_v7.7.5",
      "date": "Tue, 21 Jan 2020 21:56:14 GMT",
      "comments": {
        "dependency": [
          {
            "comment": "Updating dependency \"@microsoft/node-core-library\" from `3.19.0` to `3.19.1`"
          },
          {
            "comment": "Updating dependency \"@rushstack/eslint-config\" from `0.5.3` to `0.5.4`"
          }
        ]
      }
    },
    {
      "version": "7.7.4",
      "tag": "@microsoft/api-extractor-model_v7.7.4",
      "date": "Sun, 19 Jan 2020 02:26:52 GMT",
      "comments": {
        "patch": [
          {
            "comment": "Upgrade Node typings to Node 10"
          }
        ],
        "dependency": [
          {
            "comment": "Updating dependency \"@microsoft/node-core-library\" from `3.18.3` to `3.19.0`"
          },
          {
            "comment": "Updating dependency \"@rushstack/eslint-config\" from `0.5.2` to `0.5.3`"
          }
        ]
      }
    },
    {
      "version": "7.7.3",
      "tag": "@microsoft/api-extractor-model_v7.7.3",
      "date": "Fri, 17 Jan 2020 01:08:23 GMT",
      "comments": {
        "dependency": [
          {
            "comment": "Updating dependency \"@microsoft/node-core-library\" from `3.18.2` to `3.18.3`"
          },
          {
            "comment": "Updating dependency \"@rushstack/eslint-config\" from `0.5.1` to `0.5.2`"
          }
        ]
      }
    },
    {
      "version": "7.7.2",
      "tag": "@microsoft/api-extractor-model_v7.7.2",
      "date": "Thu, 09 Jan 2020 06:44:13 GMT",
      "comments": {
        "dependency": [
          {
            "comment": "Updating dependency \"@microsoft/node-core-library\" from `3.18.1` to `3.18.2`"
          },
          {
            "comment": "Updating dependency \"@rushstack/eslint-config\" from `0.5.0` to `0.5.1`"
          }
        ]
      }
    },
    {
      "version": "7.7.1",
      "tag": "@microsoft/api-extractor-model_v7.7.1",
      "date": "Wed, 08 Jan 2020 00:11:31 GMT",
      "comments": {
        "dependency": [
          {
            "comment": "Updating dependency \"@microsoft/node-core-library\" from `3.18.0` to `3.18.1`"
          },
          {
            "comment": "Updating dependency \"@rushstack/eslint-config\" from `0.4.2` to `0.5.0`"
          }
        ]
      }
    },
    {
      "version": "7.7.0",
      "tag": "@microsoft/api-extractor-model_v7.7.0",
      "date": "Tue, 03 Dec 2019 03:17:43 GMT",
      "comments": {
        "minor": [
          {
            "comment": "Improve declaration reference syntax to allow linking to overloaded functions/methods"
          }
        ]
      }
    },
    {
      "version": "7.6.0",
      "tag": "@microsoft/api-extractor-model_v7.6.0",
      "date": "Sun, 24 Nov 2019 00:54:04 GMT",
      "comments": {
        "minor": [
          {
            "comment": "Added support for `@throws`"
          }
        ]
      }
    },
    {
      "version": "7.5.6",
      "tag": "@microsoft/api-extractor-model_v7.5.6",
      "date": "Fri, 15 Nov 2019 04:50:50 GMT",
      "comments": {
        "dependency": [
          {
            "comment": "Updating dependency \"@microsoft/node-core-library\" from `3.17.1` to `3.18.0`"
          }
        ]
      }
    },
    {
      "version": "7.5.5",
      "tag": "@microsoft/api-extractor-model_v7.5.5",
      "date": "Mon, 11 Nov 2019 16:07:56 GMT",
      "comments": {
        "dependency": [
          {
            "comment": "Updating dependency \"@microsoft/node-core-library\" from `3.17.0` to `3.17.1`"
          },
          {
            "comment": "Updating dependency \"@rushstack/eslint-config\" from `0.4.1` to `0.4.2`"
          }
        ]
      }
    },
    {
      "version": "7.5.4",
      "tag": "@microsoft/api-extractor-model_v7.5.4",
      "date": "Tue, 05 Nov 2019 06:49:28 GMT",
      "comments": {
        "patch": [
          {
            "comment": "Fix an issue where API reports sometimes were ordered differently depending on the version of NodeJS (GitHub #1552)"
          }
        ],
        "dependency": [
          {
            "comment": "Updating dependency \"@microsoft/node-core-library\" from `3.16.0` to `3.17.0`"
          }
        ]
      }
    },
    {
      "version": "7.5.3",
      "tag": "@microsoft/api-extractor-model_v7.5.3",
      "date": "Tue, 05 Nov 2019 01:08:39 GMT",
      "comments": {
        "patch": [
          {
            "comment": "Clarified an error message"
          }
        ]
      }
    },
    {
      "version": "7.5.2",
      "tag": "@microsoft/api-extractor-model_v7.5.2",
      "date": "Tue, 22 Oct 2019 06:24:44 GMT",
      "comments": {
        "patch": [
          {
            "comment": "Refactor some code as part of migration from TSLint to ESLint"
          }
        ],
        "dependency": [
          {
            "comment": "Updating dependency \"@microsoft/node-core-library\" from `3.15.1` to `3.16.0`"
          },
          {
            "comment": "Updating dependency \"@rushstack/eslint-config\" from `0.4.0` to `0.4.1`"
          }
        ]
      }
    },
    {
      "version": "7.5.1",
      "tag": "@microsoft/api-extractor-model_v7.5.1",
      "date": "Sun, 29 Sep 2019 23:56:29 GMT",
      "comments": {
        "patch": [
          {
            "comment": "Update repository URL"
          }
        ],
        "dependency": [
          {
            "comment": "Updating dependency \"@microsoft/node-core-library\" from `3.15.0` to `3.15.1`"
          }
        ]
      }
    },
    {
      "version": "7.5.0",
      "tag": "@microsoft/api-extractor-model_v7.5.0",
      "date": "Wed, 25 Sep 2019 15:15:31 GMT",
      "comments": {
        "minor": [
          {
            "comment": "Add ApiItem.getMergedSiblings() API"
          }
        ]
      }
    },
    {
      "version": "7.4.2",
      "tag": "@microsoft/api-extractor-model_v7.4.2",
      "date": "Mon, 23 Sep 2019 15:14:55 GMT",
      "comments": {
        "patch": [
          {
            "comment": "Remove unnecessary dependency on @types/node"
          }
        ],
        "dependency": [
          {
            "comment": "Updating dependency \"@microsoft/node-core-library\" from `3.14.2` to `3.15.0`"
          }
        ]
      }
    },
    {
      "version": "7.4.1",
      "tag": "@microsoft/api-extractor-model_v7.4.1",
      "date": "Tue, 10 Sep 2019 22:32:23 GMT",
      "comments": {
        "patch": [
          {
            "comment": "Update documentation"
          }
        ],
        "dependency": [
          {
            "comment": "Updating dependency \"@microsoft/node-core-library\" from `3.14.1` to `3.14.2`"
          }
        ]
      }
    },
    {
      "version": "7.4.0",
      "tag": "@microsoft/api-extractor-model_v7.4.0",
      "date": "Tue, 10 Sep 2019 20:38:33 GMT",
      "comments": {
        "minor": [
          {
            "comment": "Add 'canonicalReference' to ExcerptToken"
          }
        ]
      }
    },
    {
      "version": "7.3.4",
      "tag": "@microsoft/api-extractor-model_v7.3.4",
      "date": "Wed, 04 Sep 2019 18:28:06 GMT",
      "comments": {
        "dependency": [
          {
            "comment": "Updating dependency \"@microsoft/node-core-library\" from `3.14.0` to `3.14.1`"
          }
        ]
      }
    },
    {
      "version": "7.3.3",
      "tag": "@microsoft/api-extractor-model_v7.3.3",
      "date": "Wed, 04 Sep 2019 15:15:37 GMT",
      "comments": {
        "patch": [
          {
            "comment": "Update TSDoc dependency to 0.12.14"
          }
        ]
      }
    },
    {
      "version": "7.3.2",
      "tag": "@microsoft/api-extractor-model_v7.3.2",
      "date": "Thu, 08 Aug 2019 15:14:17 GMT",
      "comments": {
        "dependency": [
          {
            "comment": "Updating dependency \"@microsoft/node-core-library\" from `3.13.0` to `3.14.0`"
          }
        ]
      }
    },
    {
      "version": "7.3.1",
      "tag": "@microsoft/api-extractor-model_v7.3.1",
      "date": "Thu, 08 Aug 2019 00:49:05 GMT",
      "comments": {
        "patch": [
          {
            "comment": "(Experimental) Add ApiExtractor.canonicalReference which is a beta implementation of the revised TSDoc declaration reference notation"
          }
        ]
      }
    },
    {
      "version": "7.3.0",
      "tag": "@microsoft/api-extractor-model_v7.3.0",
      "date": "Mon, 22 Jul 2019 19:13:10 GMT",
      "comments": {
        "minor": [
          {
            "comment": "Rename `ApiItem.canonicalReference` to `.containerKey`; rename `ApiItemContainerMixin.tryGetMember()` to `.tryGetMemberByKey()`; rename `Api___.getCanonicalReference()` to `.getContainerKey()`"
          }
        ]
      }
    },
    {
      "version": "7.2.0",
      "tag": "@microsoft/api-extractor-model_v7.2.0",
      "date": "Tue, 11 Jun 2019 00:48:06 GMT",
      "comments": {
        "patch": [
          {
            "comment": "Improve the .api.json deserializer to validate the schema version and support backwards compatibility"
          }
        ],
        "minor": [
          {
            "comment": "Add API support for type parameters and type alias types"
          }
        ]
      }
    },
    {
      "version": "7.1.3",
      "tag": "@microsoft/api-extractor-model_v7.1.3",
      "date": "Wed, 05 Jun 2019 19:12:34 GMT",
      "comments": {
        "patch": [
          {
            "comment": "Fix an issue where TSDoc index selectors (ApiParameterListMixin.overloadIndex) started from 0, whereas TSDoc requires a nonzero number"
          }
        ]
      }
    },
    {
      "version": "7.1.2",
      "tag": "@microsoft/api-extractor-model_v7.1.2",
      "date": "Tue, 04 Jun 2019 05:51:53 GMT",
      "comments": {
        "patch": [
          {
            "comment": "Fix an issue where ApiConstructor inherited from ApiStaticMixin, but TypeScript constructors cannot be static"
          }
        ]
      }
    },
    {
      "version": "7.1.1",
      "tag": "@microsoft/api-extractor-model_v7.1.1",
      "date": "Mon, 27 May 2019 04:13:44 GMT",
      "comments": {
        "patch": [
          {
            "comment": "Make the strings returned by ApiItem.displayName less verbose"
          },
          {
            "comment": "Improve formatting of the strings returned by ApiItem.getScopedNameWithinPackage()"
          }
        ]
      }
    },
    {
      "version": "7.1.0",
      "tag": "@microsoft/api-extractor-model_v7.1.0",
      "date": "Tue, 16 Apr 2019 11:01:37 GMT",
      "comments": {
        "minor": [
          {
            "comment": "Initial stable release of API Extractor 7"
          }
        ]
      }
    },
    {
      "version": "7.0.28",
      "tag": "@microsoft/api-extractor-model_v7.0.28",
      "date": "Wed, 20 Mar 2019 19:14:49 GMT",
      "comments": {
        "dependency": [
          {
            "comment": "Updating dependency \"@microsoft/node-core-library\" from `3.12.1` to `3.13.0`"
          }
        ]
      }
    },
    {
      "version": "7.0.27",
      "tag": "@microsoft/api-extractor-model_v7.0.27",
      "date": "Mon, 18 Mar 2019 04:28:43 GMT",
      "comments": {
        "patch": [
          {
            "comment": "Add helper functions for ReleaseTag"
          },
          {
            "comment": "Export IApiItemConstructor to eliminate the ae-forgotten-export warning"
          }
        ],
        "dependency": [
          {
            "comment": "Updating dependency \"@microsoft/node-core-library\" from `3.12.0` to `3.12.1`"
          }
        ]
      }
    },
    {
      "version": "7.0.26",
      "tag": "@microsoft/api-extractor-model_v7.0.26",
      "date": "Wed, 13 Mar 2019 19:13:14 GMT",
      "comments": {
        "patch": [
          {
            "comment": "Refactor code to move the IndentedWriter API from api-extractor-model to api-documenter"
          }
        ]
      }
    },
    {
      "version": "7.0.25",
      "tag": "@microsoft/api-extractor-model_v7.0.25",
      "date": "Wed, 13 Mar 2019 01:14:05 GMT",
      "comments": {
        "patch": [
          {
            "comment": "Upgrade TSDoc"
          }
        ]
      }
    },
    {
      "version": "7.0.24",
      "tag": "@microsoft/api-extractor-model_v7.0.24",
      "date": "Mon, 11 Mar 2019 16:13:36 GMT",
      "comments": {
        "patch": [
          {
            "comment": "Initial setup of new package @microsoft/api-extractor-model"
          }
        ]
      }
    }
  ]
}<|MERGE_RESOLUTION|>--- conflicted
+++ resolved
@@ -2,8 +2,6 @@
   "name": "@microsoft/api-extractor-model",
   "entries": [
     {
-<<<<<<< HEAD
-=======
       "version": "7.27.1",
       "tag": "@microsoft/api-extractor-model_v7.27.1",
       "date": "Mon, 29 May 2023 15:21:15 GMT",
@@ -16,7 +14,6 @@
       }
     },
     {
->>>>>>> d04a81be
       "version": "7.27.0",
       "tag": "@microsoft/api-extractor-model_v7.27.0",
       "date": "Mon, 22 May 2023 06:34:32 GMT",
