// Copyright (c) Microsoft Corporation. All rights reserved. Licensed under the MIT license.
// See LICENSE in the project root for license information.

import * as ts from 'typescript';
import * as tsdoc from '@microsoft/tsdoc';
import { PackageJsonLookup, Sort, InternalError } from '@rushstack/node-core-library';
import { ReleaseTag, AedocDefinitions } from '@microsoft/api-extractor-model';

import { ExtractorMessageId } from '../api/ExtractorMessageId';

import { CollectorEntity } from './CollectorEntity';
import { AstSymbolTable, } from '../analyzer/AstSymbolTable';
import { AstEntity } from '../analyzer/AstEntity';
import { AstModule, AstModuleExportInfo } from '../analyzer/AstModule';
import { AstSymbol } from '../analyzer/AstSymbol';
import { AstDeclaration } from '../analyzer/AstDeclaration';
import { TypeScriptHelpers } from '../analyzer/TypeScriptHelpers';
import { WorkingPackage } from './WorkingPackage';
import { PackageDocComment } from '../aedoc/PackageDocComment';
import { DeclarationMetadata, InternalDeclarationMetadata } from './DeclarationMetadata';
import { ApiItemMetadata, IApiItemMetadataOptions } from './ApiItemMetadata';
import { SymbolMetadata } from './SymbolMetadata';
import { TypeScriptInternals, IGlobalVariableAnalyzer } from '../analyzer/TypeScriptInternals';
import { MessageRouter } from './MessageRouter';
import { AstReferenceResolver } from '../analyzer/AstReferenceResolver';
import { ExtractorConfig } from '../api/ExtractorConfig';
import { AstImportAsModule } from '../analyzer/AstImportAsModule';
import { AstImport } from '../analyzer/AstImport';

/**
 * Options for Collector constructor.
 */
export interface ICollectorOptions {
  /**
   * Configuration for the TypeScript compiler.  The most important options to set are:
   *
   * - target: ts.ScriptTarget.ES5
   * - module: ts.ModuleKind.CommonJS
   * - moduleResolution: ts.ModuleResolutionKind.NodeJs
   * - rootDir: inputFolder
   */
  program: ts.Program;

  messageRouter: MessageRouter;

  extractorConfig: ExtractorConfig;
}

/**
 * The `Collector` manages the overall data set that is used by `ApiModelGenerator`,
 * `DtsRollupGenerator`, and `ApiReportGenerator`.  Starting from the working package's entry point,
 * the `Collector` collects all exported symbols, determines how to import any symbols they reference,
 * assigns unique names, and sorts everything into a normalized alphabetical ordering.
 */
export class Collector {
  public readonly program: ts.Program;
  public readonly typeChecker: ts.TypeChecker;
  public readonly globalVariableAnalyzer: IGlobalVariableAnalyzer;
  public readonly astSymbolTable: AstSymbolTable;
  public readonly astReferenceResolver: AstReferenceResolver;

  public readonly packageJsonLookup: PackageJsonLookup;
  public readonly messageRouter: MessageRouter;

  public readonly workingPackage: WorkingPackage;

  public readonly extractorConfig: ExtractorConfig;

  private readonly _program: ts.Program;

  private readonly _tsdocParser: tsdoc.TSDocParser;

  private _astEntryPoint: AstModule | undefined;

  private readonly _entities: CollectorEntity[] = [];
  private readonly _entitiesByAstEntity: Map<AstEntity, CollectorEntity> = new Map<
    AstEntity,
    CollectorEntity
  >();

  private readonly _starExportedExternalModulePaths: string[] = [];

  private readonly _dtsTypeReferenceDirectives: Set<string> = new Set<string>();
  private readonly _dtsLibReferenceDirectives: Set<string> = new Set<string>();

  // Used by getOverloadIndex()
  private readonly _cachedOverloadIndexesByDeclaration: Map<AstDeclaration, number>;

  public constructor(options: ICollectorOptions) {
    this.packageJsonLookup = new PackageJsonLookup();

    this._program = options.program;
    this.extractorConfig = options.extractorConfig;

    const entryPointSourceFile: ts.SourceFile | undefined = options.program.getSourceFile(
      this.extractorConfig.mainEntryPointFilePath
    );

    if (!entryPointSourceFile) {
      throw new Error('Unable to load file: ' + this.extractorConfig.mainEntryPointFilePath);
    }

    if (!this.extractorConfig.packageFolder || !this.extractorConfig.packageJson) {
      // TODO: We should be able to analyze projects that don't have any package.json.
      // The ExtractorConfig class is already designed to allow this.
      throw new Error('Unable to find a package.json file for the project being analyzed');
    }

    this.workingPackage = new WorkingPackage({
      packageFolder: this.extractorConfig.packageFolder,
      packageJson: this.extractorConfig.packageJson,
      entryPointSourceFile
    });

    this.messageRouter = options.messageRouter;

    this.program = options.program;
    this.typeChecker = options.program.getTypeChecker();
    this.globalVariableAnalyzer = TypeScriptInternals.getGlobalVariableAnalyzer(this.program);

    this._tsdocParser = new tsdoc.TSDocParser(AedocDefinitions.tsdocConfiguration);

    const bundledPackageNames: Set<string> = new Set<string>(this.extractorConfig.bundledPackages);

    this.astSymbolTable = new AstSymbolTable(
      this.program,
      this.typeChecker,
      this.packageJsonLookup,
      bundledPackageNames,
      this.messageRouter
    );
    this.astReferenceResolver = new AstReferenceResolver(this);

    this._cachedOverloadIndexesByDeclaration = new Map<AstDeclaration, number>();
  }

  /**
   * Returns a list of names (e.g. "example-library") that should appear in a reference like this:
   *
   * ```
   * /// <reference types="example-library" />
   * ```
   */
  public get dtsTypeReferenceDirectives(): ReadonlySet<string> {
    return this._dtsTypeReferenceDirectives;
  }

  /**
   * A list of names (e.g. "runtime-library") that should appear in a reference like this:
   *
   * ```
   * /// <reference lib="runtime-library" />
   * ```
   */
  public get dtsLibReferenceDirectives(): ReadonlySet<string> {
    return this._dtsLibReferenceDirectives;
  }

  public get entities(): ReadonlyArray<CollectorEntity> {
    return this._entities;
  }

  /**
   * A list of module specifiers (e.g. `"@rushstack/node-core-library/lib/FileSystem"`) that should be emitted
   * as star exports (e.g. `export * from "@rushstack/node-core-library/lib/FileSystem"`).
   */
  public get starExportedExternalModulePaths(): ReadonlyArray<string> {
    return this._starExportedExternalModulePaths;
  }

  /**
   * Perform the analysis.
   */
  public analyze(): void {
    if (this._astEntryPoint) {
      throw new Error('DtsRollupGenerator.analyze() was already called');
    }

    // This runs a full type analysis, and then augments the Abstract Syntax Tree (i.e. declarations)
    // with semantic information (i.e. symbols).  The "diagnostics" are a subset of the everyday
    // compile errors that would result from a full compilation.
    for (const diagnostic of this._program.getSemanticDiagnostics()) {
      this.messageRouter.addCompilerDiagnostic(diagnostic);
    }

    if (this.messageRouter.showDiagnostics) {
      this.messageRouter.logDiagnosticHeader('Root filenames');
      for (const fileName of this.program.getRootFileNames()) {
        this.messageRouter.logDiagnostic(fileName);
      }
      this.messageRouter.logDiagnosticFooter();

      this.messageRouter.logDiagnosticHeader('Files analyzed by compiler');
      for (const sourceFile of this.program.getSourceFiles()) {
        this.messageRouter.logDiagnostic(sourceFile.fileName);
      }
      this.messageRouter.logDiagnosticFooter();
    }

    // Build the entry point
    const entryPointSourceFile: ts.SourceFile = this.workingPackage.entryPointSourceFile;

    const astEntryPoint: AstModule = this.astSymbolTable.fetchAstModuleFromWorkingPackage(
      entryPointSourceFile
    );
    this._astEntryPoint = astEntryPoint;

    const packageDocCommentTextRange: ts.TextRange | undefined = PackageDocComment.tryFindInSourceFile(
      entryPointSourceFile,
      this
    );

    if (packageDocCommentTextRange) {
      const range: tsdoc.TextRange = tsdoc.TextRange.fromStringRange(
        entryPointSourceFile.text,
        packageDocCommentTextRange.pos,
        packageDocCommentTextRange.end
      );

      this.workingPackage.tsdocParserContext = this._tsdocParser.parseRange(range);

      this.messageRouter.addTsdocMessages(this.workingPackage.tsdocParserContext, entryPointSourceFile);

      this.workingPackage.tsdocComment = this.workingPackage.tsdocParserContext!.docComment;
    }

    const exportedAstEntities: AstEntity[] = [];

    // Create a CollectorEntity for each top-level export

    const astModuleExportInfo: AstModuleExportInfo = this.astSymbolTable.fetchAstModuleExportInfo(
      astEntryPoint
    );
    for (const [exportName, astEntity] of astModuleExportInfo.exportedLocalEntities) {
      this._createCollectorEntity(astEntity, exportName);

      exportedAstEntities.push(astEntity);
    }

    // Create a CollectorEntity for each indirectly referenced export.
    // Note that we do this *after* the above loop, so that references to exported AstSymbols
    // are encountered first as exports.
    const alreadySeenAstSymbols: Set<AstSymbol> = new Set<AstSymbol>();
    for (const exportedAstEntity of exportedAstEntities) {
      this._createEntityForIndirectReferences(exportedAstEntity, alreadySeenAstSymbols);

      if (exportedAstEntity instanceof AstSymbol) {
        this.fetchSymbolMetadata(exportedAstEntity);
      }
    }

    this._makeUniqueNames();

    for (const starExportedExternalModule of astModuleExportInfo.starExportedExternalModules) {
      if (starExportedExternalModule.externalModulePath !== undefined) {
        this._starExportedExternalModulePaths.push(starExportedExternalModule.externalModulePath);
      }
    }

    Sort.sortBy(this._entities, (x) => x.getSortKey());
    Sort.sortSet(this._dtsTypeReferenceDirectives);
    Sort.sortSet(this._dtsLibReferenceDirectives);
    this._starExportedExternalModulePaths.sort();
  }

  /**
   * For a given ts.Identifier that is part of an AstSymbol that we analyzed, return the CollectorEntity that
   * it refers to.  Returns undefined if it doesn't refer to anything interesting.
   * @remarks
   * Throws an Error if the ts.Identifier is not part of node tree that was analyzed.
   */
  public tryGetEntityForIdentifierNode(identifier: ts.Identifier): CollectorEntity | undefined {
    const astEntity: AstEntity | undefined = this.astSymbolTable.tryGetEntityForIdentifierNode(identifier);
    if (astEntity) {
      return this._entitiesByAstEntity.get(astEntity);
    }
    return undefined;
  }

  /**
   * Returns the associated `CollectorEntity` for the given `astEntity`, if one was created during analysis.
   */
  public tryGetCollectorEntity(astEntity: AstEntity): CollectorEntity | undefined {
    return this._entitiesByAstEntity.get(astEntity);
  }

  public fetchSymbolMetadata(astSymbol: AstSymbol): SymbolMetadata {
    if (astSymbol.symbolMetadata === undefined) {
      this._fetchSymbolMetadata(astSymbol);
    }
    return astSymbol.symbolMetadata as SymbolMetadata;
  }

  public fetchDeclarationMetadata(astDeclaration: AstDeclaration): DeclarationMetadata {
    if (astDeclaration.declarationMetadata === undefined) {
      // Fetching the SymbolMetadata always constructs the DeclarationMetadata
      this._fetchSymbolMetadata(astDeclaration.astSymbol);
    }
    return astDeclaration.declarationMetadata as DeclarationMetadata;
  }

  public fetchApiItemMetadata(astDeclaration: AstDeclaration): ApiItemMetadata {
    if (astDeclaration.apiItemMetadata === undefined) {
      // Fetching the SymbolMetadata always constructs the ApiItemMetadata
      this._fetchSymbolMetadata(astDeclaration.astSymbol);
    }
    return astDeclaration.apiItemMetadata as ApiItemMetadata;
  }

  public tryFetchMetadataForAstEntity(astEntity: AstEntity): SymbolMetadata | undefined {
    if (astEntity instanceof AstSymbol) {
      return this.fetchSymbolMetadata(astEntity);
    }
<<<<<<< HEAD
    if (astEntity instanceof AstImport) {
      if (astEntity.astSymbol) {
        return this.fetchSymbolMetadata(astEntity.astSymbol);
      }
=======
    if (astEntity.astSymbol) {
      // astImport
      return this.fetchSymbolMetadata(astEntity.astSymbol);
>>>>>>> a55cd934
    }
    return undefined;
  }

  public isAncillaryDeclaration(astDeclaration: AstDeclaration): boolean {
    const declarationMetadata: DeclarationMetadata = this.fetchDeclarationMetadata(astDeclaration);
    return declarationMetadata.isAncillary;
  }

  public getNonAncillaryDeclarations(astSymbol: AstSymbol): ReadonlyArray<AstDeclaration> {
    const result: AstDeclaration[] = [];
    for (const astDeclaration of astSymbol.astDeclarations) {
      const declarationMetadata: DeclarationMetadata = this.fetchDeclarationMetadata(astDeclaration);
      if (!declarationMetadata.isAncillary) {
        result.push(astDeclaration);
      }
    }
    return result;
  }

  /**
   * Removes the leading underscore, for example: "_Example" --> "example*Example*_"
   *
   * @remarks
   * This causes internal definitions to sort alphabetically case-insensitive, then case-sensitive, and
   * initially ignoring the underscore prefix, while still deterministically comparing it.
   * The star is used as a delimiter because it is not a legal  identifier character.
   */
  public static getSortKeyIgnoringUnderscore(identifier: string): string {
    let parts: string[];

    if (identifier[0] === '_') {
      const withoutUnderscore: string = identifier.substr(1);
      parts = [withoutUnderscore.toLowerCase(), '*', withoutUnderscore, '*', '_'];
    } else {
      parts = [identifier.toLowerCase(), '*', identifier];
    }

    return parts.join('');
  }

  /**
   * For function-like signatures, this returns the TSDoc "overload index" which can be used to identify
   * a specific overload.
   */
  public getOverloadIndex(astDeclaration: AstDeclaration): number {
    const allDeclarations: ReadonlyArray<AstDeclaration> = astDeclaration.astSymbol.astDeclarations;
    if (allDeclarations.length === 1) {
      return 1; // trivial case
    }

    let overloadIndex: number | undefined = this._cachedOverloadIndexesByDeclaration.get(astDeclaration);

    if (overloadIndex === undefined) {
      // TSDoc index selectors are positive integers counting from 1
      let nextIndex: number = 1;
      for (const other of allDeclarations) {
        // Filter out other declarations that are not overloads.  For example, an overloaded function can also
        // be a namespace.
        if (other.declaration.kind === astDeclaration.declaration.kind) {
          this._cachedOverloadIndexesByDeclaration.set(other, nextIndex);
          ++nextIndex;
        }
      }
      overloadIndex = this._cachedOverloadIndexesByDeclaration.get(astDeclaration);
    }

    if (overloadIndex === undefined) {
      // This should never happen
      throw new InternalError('Error calculating overload index for declaration');
    }

    return overloadIndex;
  }

  private _createCollectorEntity(astEntity: AstEntity, exportedName: string | undefined): void {
    let entity: CollectorEntity | undefined = this._entitiesByAstEntity.get(astEntity);

    if (!entity) {
      entity = new CollectorEntity(astEntity);

      this._entitiesByAstEntity.set(astEntity, entity);
      this._entities.push(entity);
      this._collectReferenceDirectives(astEntity);
    }

    if (exportedName) {
      entity.addExportName(exportedName);
    }
  }

  private _createEntityForIndirectReferences(
    astEntity: AstEntity,
    alreadySeenAstEntities: Set<AstEntity>
  ): void {
    if (alreadySeenAstEntities.has(astEntity)) {
      return;
    }
    alreadySeenAstEntities.add(astEntity);

    if (astEntity instanceof AstSymbol) {
      astEntity.forEachDeclarationRecursive((astDeclaration: AstDeclaration) => {
        for (const referencedAstEntity of astDeclaration.referencedAstEntities) {
          if (referencedAstEntity instanceof AstSymbol) {
            // We only create collector entities for root-level symbols.
            // For example, if a symbols is nested inside a namespace, only the root-level namespace
            // get a collector entity
            if (referencedAstEntity.parentAstSymbol === undefined) {
              this._createCollectorEntity(referencedAstEntity, undefined);
            }
          } else {
            this._createCollectorEntity(referencedAstEntity, undefined);
          }

          this._createEntityForIndirectReferences(referencedAstEntity, alreadySeenAstEntities);
        }
      });
    }

    if (astEntity instanceof AstImportAsModule) {
      this.astSymbolTable.fetchAstModuleExportInfo(astEntity.astModule).exportedLocalEntities.forEach((exportedEntity: AstEntity) => {
        // Create a CollectorEntity for each top-level export of AstImportInternal entity
        this._createCollectorEntity(exportedEntity, undefined);
        this._createEntityForIndirectReferences(exportedEntity, alreadySeenAstEntities); // TODO- create entity for module export
      });
    }
  }

  /**
   * Ensures a unique name for each item in the package typings file.
   */
  private _makeUniqueNames(): void {
    // The following examples illustrate the nameForEmit heuristics:
    //
    // Example 1:
    //   class X { } <--- nameForEmit should be "A" to simplify things and reduce possibility of conflicts
    //   export { X as A };
    //
    // Example 2:
    //   class X { } <--- nameForEmit should be "X" because choosing A or B would be nondeterministic
    //   export { X as A };
    //   export { X as B };
    //
    // Example 3:
    //   class X { } <--- nameForEmit should be "X_1" because Y has a stronger claim to the name
    //   export { X as A };
    //   export { X as B };
    //   class Y { } <--- nameForEmit should be "X"
    //   export { Y as X };

    // Set of names that should NOT be used when generating a unique nameForEmit
    const usedNames: Set<string> = new Set<string>();

    // First collect the names of explicit package exports, and perform a sanity check.
    for (const entity of this._entities) {
      for (const exportName of entity.exportNames) {
        if (usedNames.has(exportName)) {
          // This should be impossible
          throw new InternalError(`A package cannot have two exports with the name "${exportName}"`);
        }
        usedNames.add(exportName);
      }
    }

    // Ensure that each entity has a unique nameForEmit
    for (const entity of this._entities) {
      // What name would we ideally want to emit it as?
      let idealNameForEmit: string;

      // If this entity is exported exactly once, then we prefer the exported name
      if (
        entity.singleExportName !== undefined &&
        entity.singleExportName !== ts.InternalSymbolName.Default
      ) {
        idealNameForEmit = entity.singleExportName;
      } else {
        // otherwise use the local name
        idealNameForEmit = entity.astEntity.localName;
      }

      // If the idealNameForEmit happens to be the same as one of the exports, then we're safe to use that...
      if (entity.exportNames.has(idealNameForEmit)) {
        // ...except that if it conflicts with a global name, then the global name wins
        if (!this.globalVariableAnalyzer.hasGlobalName(idealNameForEmit)) {
          entity.nameForEmit = idealNameForEmit;
          continue;
        }
      }

      // Generate a unique name based on idealNameForEmit
      let suffix: number = 1;
      let nameForEmit: string = idealNameForEmit;

      // Choose a name that doesn't conflict with usedNames or a global name
      while (usedNames.has(nameForEmit) || this.globalVariableAnalyzer.hasGlobalName(nameForEmit)) {
        nameForEmit = `${idealNameForEmit}_${++suffix}`;
      }
      entity.nameForEmit = nameForEmit;
      usedNames.add(nameForEmit);
    }
  }

  private _fetchSymbolMetadata(astSymbol: AstSymbol): void {
    if (astSymbol.symbolMetadata) {
      return;
    }

    // When we solve an astSymbol, then we always also solve all of its parents and all of its declarations.
    // The parent is solved first.
    if (astSymbol.parentAstSymbol && astSymbol.parentAstSymbol.symbolMetadata === undefined) {
      this._fetchSymbolMetadata(astSymbol.parentAstSymbol);
    }

    // Construct the DeclarationMetadata objects, and detect any ancillary declarations
    this._calculateDeclarationMetadataForDeclarations(astSymbol);

    // Calculate the ApiItemMetadata objects
    for (const astDeclaration of astSymbol.astDeclarations) {
      this._calculateApiItemMetadata(astDeclaration);
    }

    // The most public effectiveReleaseTag for all declarations
    let maxEffectiveReleaseTag: ReleaseTag = ReleaseTag.None;

    for (const astDeclaration of astSymbol.astDeclarations) {
      // We know we solved this above
      const apiItemMetadata: ApiItemMetadata = astDeclaration.apiItemMetadata as ApiItemMetadata;

      const effectiveReleaseTag: ReleaseTag = apiItemMetadata.effectiveReleaseTag;

      if (effectiveReleaseTag > maxEffectiveReleaseTag) {
        maxEffectiveReleaseTag = effectiveReleaseTag;
      }
    }

    // Update this last when we're sure no exceptions were thrown
    astSymbol.symbolMetadata = new SymbolMetadata({
      maxEffectiveReleaseTag
    });
  }

  private _calculateDeclarationMetadataForDeclarations(astSymbol: AstSymbol): void {
    // Initialize DeclarationMetadata for each declaration
    for (const astDeclaration of astSymbol.astDeclarations) {
      if (astDeclaration.declarationMetadata) {
        throw new InternalError(
          'AstDeclaration.declarationMetadata is not expected to have been initialized yet'
        );
      }

      const metadata: InternalDeclarationMetadata = new InternalDeclarationMetadata();
      metadata.tsdocParserContext = this._parseTsdocForAstDeclaration(astDeclaration);

      astDeclaration.declarationMetadata = metadata;
    }

    // Detect ancillary declarations
    for (const astDeclaration of astSymbol.astDeclarations) {
      // For a getter/setter pair, make the setter ancillary to the getter
      if (astDeclaration.declaration.kind === ts.SyntaxKind.SetAccessor) {
        let foundGetter: boolean = false;
        for (const getterAstDeclaration of astDeclaration.astSymbol.astDeclarations) {
          if (getterAstDeclaration.declaration.kind === ts.SyntaxKind.GetAccessor) {
            // Associate it with the getter
            this._addAncillaryDeclaration(getterAstDeclaration, astDeclaration);

            foundGetter = true;
          }
        }

        if (!foundGetter) {
          this.messageRouter.addAnalyzerIssue(
            ExtractorMessageId.MissingGetter,
            `The property "${astDeclaration.astSymbol.localName}" has a setter but no getter.`,
            astDeclaration
          );
        }
      }
    }
  }

  private _addAncillaryDeclaration(
    mainAstDeclaration: AstDeclaration,
    ancillaryAstDeclaration: AstDeclaration
  ): void {
    const mainMetadata: InternalDeclarationMetadata = mainAstDeclaration.declarationMetadata as InternalDeclarationMetadata;
    const ancillaryMetadata: InternalDeclarationMetadata = ancillaryAstDeclaration.declarationMetadata as InternalDeclarationMetadata;

    if (mainMetadata.ancillaryDeclarations.indexOf(ancillaryAstDeclaration) >= 0) {
      return; // already added
    }

    if (mainAstDeclaration.astSymbol !== ancillaryAstDeclaration.astSymbol) {
      throw new InternalError(
        'Invalid call to _addAncillaryDeclaration() because declarations do not' +
          ' belong to the same symbol'
      );
    }

    if (mainMetadata.isAncillary) {
      throw new InternalError(
        'Invalid call to _addAncillaryDeclaration() because the target is ancillary itself'
      );
    }

    if (ancillaryMetadata.isAncillary) {
      throw new InternalError(
        'Invalid call to _addAncillaryDeclaration() because source is already ancillary' +
          ' to another declaration'
      );
    }

    if (mainAstDeclaration.apiItemMetadata || ancillaryAstDeclaration.apiItemMetadata) {
      throw new InternalError(
        'Invalid call to _addAncillaryDeclaration() because the API item metadata' +
          ' has already been constructed'
      );
    }

    ancillaryMetadata.isAncillary = true;
    mainMetadata.ancillaryDeclarations.push(ancillaryAstDeclaration);
  }

  private _calculateApiItemMetadata(astDeclaration: AstDeclaration): void {
    const declarationMetadata: InternalDeclarationMetadata = astDeclaration.declarationMetadata as InternalDeclarationMetadata;
    if (declarationMetadata.isAncillary) {
      if (astDeclaration.declaration.kind === ts.SyntaxKind.SetAccessor) {
        if (declarationMetadata.tsdocParserContext) {
          this.messageRouter.addAnalyzerIssue(
            ExtractorMessageId.SetterWithDocs,
            `The doc comment for the property "${astDeclaration.astSymbol.localName}"` +
              ` must appear on the getter, not the setter.`,
            astDeclaration
          );
        }
      }

      // We never calculate ApiItemMetadata for an ancillary declaration; instead, it is assigned when
      // the main declaration is processed.
      return;
    }

    const options: IApiItemMetadataOptions = {
      declaredReleaseTag: ReleaseTag.None,
      effectiveReleaseTag: ReleaseTag.None,
      isEventProperty: false,
      isOverride: false,
      isSealed: false,
      isVirtual: false,
      isPreapproved: false,
      releaseTagSameAsParent: false
    };

    const parserContext: tsdoc.ParserContext | undefined = declarationMetadata.tsdocParserContext;
    if (parserContext) {
      const modifierTagSet: tsdoc.StandardModifierTagSet = parserContext.docComment.modifierTagSet;

      let declaredReleaseTag: ReleaseTag = ReleaseTag.None;
      let extraReleaseTags: boolean = false;

      if (modifierTagSet.isPublic()) {
        declaredReleaseTag = ReleaseTag.Public;
      }
      if (modifierTagSet.isBeta()) {
        if (declaredReleaseTag !== ReleaseTag.None) {
          extraReleaseTags = true;
        } else {
          declaredReleaseTag = ReleaseTag.Beta;
        }
      }
      if (modifierTagSet.isAlpha()) {
        if (declaredReleaseTag !== ReleaseTag.None) {
          extraReleaseTags = true;
        } else {
          declaredReleaseTag = ReleaseTag.Alpha;
        }
      }
      if (modifierTagSet.isInternal()) {
        if (declaredReleaseTag !== ReleaseTag.None) {
          extraReleaseTags = true;
        } else {
          declaredReleaseTag = ReleaseTag.Internal;
        }
      }

      if (extraReleaseTags) {
        if (!astDeclaration.astSymbol.isExternal) {
          // for now, don't report errors for external code
          this.messageRouter.addAnalyzerIssue(
            ExtractorMessageId.ExtraReleaseTag,
            'The doc comment should not contain more than one release tag',
            astDeclaration
          );
        }
      }

      options.declaredReleaseTag = declaredReleaseTag;

      options.isEventProperty = modifierTagSet.isEventProperty();
      options.isOverride = modifierTagSet.isOverride();
      options.isSealed = modifierTagSet.isSealed();
      options.isVirtual = modifierTagSet.isVirtual();

      if (modifierTagSet.hasTag(AedocDefinitions.preapprovedTag)) {
        // This feature only makes sense for potentially big declarations.
        switch (astDeclaration.declaration.kind) {
          case ts.SyntaxKind.ClassDeclaration:
          case ts.SyntaxKind.EnumDeclaration:
          case ts.SyntaxKind.InterfaceDeclaration:
          case ts.SyntaxKind.ModuleDeclaration:
            if (declaredReleaseTag === ReleaseTag.Internal) {
              options.isPreapproved = true;
            } else {
              this.messageRouter.addAnalyzerIssue(
                ExtractorMessageId.PreapprovedBadReleaseTag,
                `The @preapproved tag cannot be applied to "${astDeclaration.astSymbol.localName}"` +
                  ` without an @internal release tag`,
                astDeclaration
              );
            }
            break;
          default:
            this.messageRouter.addAnalyzerIssue(
              ExtractorMessageId.PreapprovedUnsupportedType,
              `The @preapproved tag cannot be applied to "${astDeclaration.astSymbol.localName}"` +
                ` because it is not a supported declaration type`,
              astDeclaration
            );
            break;
        }
      }
    }

    // This needs to be set regardless of whether or not a parserContext exists
    if (astDeclaration.parent) {
      const parentApiItemMetadata: ApiItemMetadata = this.fetchApiItemMetadata(astDeclaration.parent);
      options.effectiveReleaseTag =
        options.declaredReleaseTag === ReleaseTag.None
          ? parentApiItemMetadata.effectiveReleaseTag
          : options.declaredReleaseTag;

      options.releaseTagSameAsParent =
        parentApiItemMetadata.effectiveReleaseTag === options.effectiveReleaseTag;
    } else {
      options.effectiveReleaseTag = options.declaredReleaseTag;
    }

    if (options.effectiveReleaseTag === ReleaseTag.None) {
      if (!astDeclaration.astSymbol.isExternal) {
        // for now, don't report errors for external code
        // Don't report missing release tags for forgotten exports
        const astSymbol: AstSymbol = astDeclaration.astSymbol;
        const entity: CollectorEntity | undefined = this._entitiesByAstEntity.get(astSymbol.rootAstSymbol);
        if (entity && entity.exported) {
          // We also don't report errors for the default export of an entry point, since its doc comment
          // isn't easy to obtain from the .d.ts file
          if (astSymbol.rootAstSymbol.localName !== '_default') {
            this.messageRouter.addAnalyzerIssue(
              ExtractorMessageId.MissingReleaseTag,
              `"${entity.astEntity.localName}" is exported by the package, but it is missing ` +
                `a release tag (@alpha, @beta, @public, or @internal)`,
              astSymbol
            );
          }
        }
      }

      options.effectiveReleaseTag = ReleaseTag.Public;
    }

    const apiItemMetadata: ApiItemMetadata = new ApiItemMetadata(options);
    if (parserContext) {
      apiItemMetadata.tsdocComment = parserContext.docComment;
    }

    astDeclaration.apiItemMetadata = apiItemMetadata;

    // Lastly, share the result with any ancillary declarations
    for (const ancillaryDeclaration of declarationMetadata.ancillaryDeclarations) {
      ancillaryDeclaration.apiItemMetadata = apiItemMetadata;
    }
  }

  private _parseTsdocForAstDeclaration(astDeclaration: AstDeclaration): tsdoc.ParserContext | undefined {
    const declaration: ts.Declaration = astDeclaration.declaration;
    let nodeForComment: ts.Node = declaration;

    if (ts.isVariableDeclaration(declaration)) {
      // Variable declarations are special because they can be combined into a list.  For example:
      //
      // /** A */ export /** B */ const /** C */ x = 1, /** D **/ [ /** E */ y, z] = [3, 4];
      //
      // The compiler will only emit comments A and C in the .d.ts file, so in general there isn't a well-defined
      // way to document these parts.  API Extractor requires you to break them into separate exports like this:
      //
      // /** A */ export const x = 1;
      //
      // But _getReleaseTagForDeclaration() still receives a node corresponding to "x", so we need to walk upwards
      // and find the containing statement in order for getJSDocCommentRanges() to read the comment that we expect.
      const statement: ts.VariableStatement | undefined = TypeScriptHelpers.findFirstParent(
        declaration,
        ts.SyntaxKind.VariableStatement
      ) as ts.VariableStatement | undefined;
      if (statement !== undefined) {
        // For a compound declaration, fall back to looking for C instead of A
        if (statement.declarationList.declarations.length === 1) {
          nodeForComment = statement;
        }
      }
    }

    const sourceFileText: string = declaration.getSourceFile().text;
    const ranges: ts.CommentRange[] =
      TypeScriptInternals.getJSDocCommentRanges(nodeForComment, sourceFileText) || [];

    if (ranges.length === 0) {
      return undefined;
    }

    // We use the JSDoc comment block that is closest to the definition, i.e.
    // the last one preceding it
    const range: ts.TextRange = ranges[ranges.length - 1];

    const tsdocTextRange: tsdoc.TextRange = tsdoc.TextRange.fromStringRange(
      sourceFileText,
      range.pos,
      range.end
    );

    const parserContext: tsdoc.ParserContext = this._tsdocParser.parseRange(tsdocTextRange);

    this.messageRouter.addTsdocMessages(parserContext, declaration.getSourceFile(), astDeclaration);

    // We delete the @privateRemarks block as early as possible, to ensure that it never leaks through
    // into one of the output files.
    parserContext.docComment.privateRemarks = undefined;

    return parserContext;
  }

  private _collectReferenceDirectives(astEntity: AstEntity): void {
    if (astEntity instanceof AstSymbol) {
      const sourceFiles: ts.SourceFile[] = astEntity.astDeclarations.map(astDeclaration =>
        astDeclaration.declaration.getSourceFile());
      return this._collectReferenceDirectivesFromSourceFiles(sourceFiles);
    }

    if (astEntity instanceof AstImportAsModule) {
      const sourceFiles: ts.SourceFile[] = [astEntity.astModule.sourceFile];
      return this._collectReferenceDirectivesFromSourceFiles(sourceFiles);
    }
  }

  private _collectReferenceDirectivesFromSourceFiles(sourceFiles: ts.SourceFile[]): void {
    const seenFilenames: Set<string> = new Set<string>();

    for (const sourceFile of sourceFiles) {
      if (sourceFile && sourceFile.fileName) {
        if (!seenFilenames.has(sourceFile.fileName)) {
          seenFilenames.add(sourceFile.fileName);

          for (const typeReferenceDirective of sourceFile.typeReferenceDirectives) {
            const name: string = sourceFile.text.substring(
              typeReferenceDirective.pos,
              typeReferenceDirective.end
            );
            this._dtsTypeReferenceDirectives.add(name);
          }

          for (const libReferenceDirective of sourceFile.libReferenceDirectives) {
            const name: string = sourceFile.text.substring(
              libReferenceDirective.pos,
              libReferenceDirective.end
            );
            this._dtsLibReferenceDirectives.add(name);
          }
        }
      }
    }
  }
}<|MERGE_RESOLUTION|>--- conflicted
+++ resolved
@@ -9,7 +9,7 @@
 import { ExtractorMessageId } from '../api/ExtractorMessageId';
 
 import { CollectorEntity } from './CollectorEntity';
-import { AstSymbolTable, } from '../analyzer/AstSymbolTable';
+import { AstSymbolTable } from '../analyzer/AstSymbolTable';
 import { AstEntity } from '../analyzer/AstEntity';
 import { AstModule, AstModuleExportInfo } from '../analyzer/AstModule';
 import { AstSymbol } from '../analyzer/AstSymbol';
@@ -311,16 +311,10 @@
     if (astEntity instanceof AstSymbol) {
       return this.fetchSymbolMetadata(astEntity);
     }
-<<<<<<< HEAD
     if (astEntity instanceof AstImport) {
       if (astEntity.astSymbol) {
         return this.fetchSymbolMetadata(astEntity.astSymbol);
       }
-=======
-    if (astEntity.astSymbol) {
-      // astImport
-      return this.fetchSymbolMetadata(astEntity.astSymbol);
->>>>>>> a55cd934
     }
     return undefined;
   }
@@ -441,11 +435,13 @@
     }
 
     if (astEntity instanceof AstImportAsModule) {
-      this.astSymbolTable.fetchAstModuleExportInfo(astEntity.astModule).exportedLocalEntities.forEach((exportedEntity: AstEntity) => {
-        // Create a CollectorEntity for each top-level export of AstImportInternal entity
-        this._createCollectorEntity(exportedEntity, undefined);
-        this._createEntityForIndirectReferences(exportedEntity, alreadySeenAstEntities); // TODO- create entity for module export
-      });
+      this.astSymbolTable
+        .fetchAstModuleExportInfo(astEntity.astModule)
+        .exportedLocalEntities.forEach((exportedEntity: AstEntity) => {
+          // Create a CollectorEntity for each top-level export of AstImportInternal entity
+          this._createCollectorEntity(exportedEntity, undefined);
+          this._createEntityForIndirectReferences(exportedEntity, alreadySeenAstEntities); // TODO- create entity for module export
+        });
     }
   }
 
@@ -863,8 +859,9 @@
 
   private _collectReferenceDirectives(astEntity: AstEntity): void {
     if (astEntity instanceof AstSymbol) {
-      const sourceFiles: ts.SourceFile[] = astEntity.astDeclarations.map(astDeclaration =>
-        astDeclaration.declaration.getSourceFile());
+      const sourceFiles: ts.SourceFile[] = astEntity.astDeclarations.map((astDeclaration) =>
+        astDeclaration.declaration.getSourceFile()
+      );
       return this._collectReferenceDirectivesFromSourceFiles(sourceFiles);
     }
 
