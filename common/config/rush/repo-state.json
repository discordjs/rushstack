// DO NOT MODIFY THIS FILE MANUALLY BUT DO COMMIT IT. It is generated and used by Rush.
{
<<<<<<< HEAD
  "pnpmShrinkwrapHash": "0b5abfad3bd7e41db70b24fc8b9e008fb987f84b",
=======
  "pnpmShrinkwrapHash": "e7f3f9cc240bebce9949fe377665cb426142193d",
>>>>>>> 97b92a1b
  "preferredVersionsHash": "87aab8e8f0a6545cb9d0ea30194ba68279d285a8"
}<|MERGE_RESOLUTION|>--- conflicted
+++ resolved
@@ -1,9 +1,5 @@
 // DO NOT MODIFY THIS FILE MANUALLY BUT DO COMMIT IT. It is generated and used by Rush.
 {
-<<<<<<< HEAD
-  "pnpmShrinkwrapHash": "0b5abfad3bd7e41db70b24fc8b9e008fb987f84b",
-=======
   "pnpmShrinkwrapHash": "e7f3f9cc240bebce9949fe377665cb426142193d",
->>>>>>> 97b92a1b
   "preferredVersionsHash": "87aab8e8f0a6545cb9d0ea30194ba68279d285a8"
 }