--- conflicted
+++ resolved
@@ -1,9 +1,5 @@
 // DO NOT MODIFY THIS FILE MANUALLY BUT DO COMMIT IT. It is generated and used by Rush.
 {
-<<<<<<< HEAD
-  "pnpmShrinkwrapHash": "8705cc33c69cd8cec19072988855c937821ff378",
-=======
   "pnpmShrinkwrapHash": "a292292be45a1f217c2433bb27a80cb6abfeedb0",
->>>>>>> 253938cc
   "preferredVersionsHash": "1926a5b12ac8f4ab41e76503a0d1d0dccc9c0e06"
 }