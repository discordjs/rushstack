{
  "name": "@rushstack/heft-webpack5-plugin",
<<<<<<< HEAD
  "version": "0.6.0-rc.4",
=======
  "version": "0.6.1",
>>>>>>> 2f3aca6a
  "description": "Heft plugin for Webpack 5",
  "repository": {
    "type": "git",
    "url": "https://github.com/microsoft/rushstack.git",
    "directory": "heft-plugins/heft-webpack5-plugin"
  },
  "homepage": "https://rushstack.io/pages/heft/overview/",
  "main": "lib/index.js",
  "types": "dist/heft-webpack5-plugin.d.ts",
  "license": "MIT",
  "scripts": {
    "build": "heft build --clean",
    "start": "heft test --clean --watch",
    "_phase:build": "heft run --only build -- --clean",
    "_phase:test": "heft run --only test -- --clean"
  },
  "peerDependencies": {
<<<<<<< HEAD
    "@rushstack/heft": "0.50.0-rc.4",
    "webpack": "~5.68.0"
=======
    "@rushstack/heft": "^0.50.0",
    "webpack": "~5.75.0"
>>>>>>> 2f3aca6a
  },
  "dependencies": {
    "@rushstack/debug-certificate-manager": "workspace:*",
    "@rushstack/node-core-library": "workspace:*",
    "@types/tapable": "1.0.6",
    "tapable": "1.1.3",
    "watchpack": "2.4.0",
    "webpack-dev-server": "~4.9.3"
  },
  "devDependencies": {
    "@rushstack/eslint-config": "workspace:*",
    "@rushstack/heft": "workspace:*",
    "@rushstack/heft-node-rig": "workspace:*",
<<<<<<< HEAD
    "@types/node": "12.20.24",
    "@types/watchpack": "2.4.0",
    "webpack": "~5.68.0"
=======
    "@types/node": "14.18.36",
    "webpack": "~5.75.0"
>>>>>>> 2f3aca6a
  }
}<|MERGE_RESOLUTION|>--- conflicted
+++ resolved
@@ -1,10 +1,6 @@
 {
   "name": "@rushstack/heft-webpack5-plugin",
-<<<<<<< HEAD
-  "version": "0.6.0-rc.4",
-=======
   "version": "0.6.1",
->>>>>>> 2f3aca6a
   "description": "Heft plugin for Webpack 5",
   "repository": {
     "type": "git",
@@ -22,13 +18,8 @@
     "_phase:test": "heft run --only test -- --clean"
   },
   "peerDependencies": {
-<<<<<<< HEAD
-    "@rushstack/heft": "0.50.0-rc.4",
-    "webpack": "~5.68.0"
-=======
     "@rushstack/heft": "^0.50.0",
     "webpack": "~5.75.0"
->>>>>>> 2f3aca6a
   },
   "dependencies": {
     "@rushstack/debug-certificate-manager": "workspace:*",
@@ -42,13 +33,8 @@
     "@rushstack/eslint-config": "workspace:*",
     "@rushstack/heft": "workspace:*",
     "@rushstack/heft-node-rig": "workspace:*",
-<<<<<<< HEAD
-    "@types/node": "12.20.24",
+    "@types/node": "14.18.36",
     "@types/watchpack": "2.4.0",
-    "webpack": "~5.68.0"
-=======
-    "@types/node": "14.18.36",
     "webpack": "~5.75.0"
->>>>>>> 2f3aca6a
   }
 }