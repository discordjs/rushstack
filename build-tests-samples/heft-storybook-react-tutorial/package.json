--- conflicted
+++ resolved
@@ -7,14 +7,9 @@
     "build": "heft build --clean",
     "start": "heft start",
     "storybook": "heft start --storybook",
-<<<<<<< HEAD
+    "build-storybook": "heft build --storybook",
     "_phase:build": "heft run --only build -- --clean",
     "_phase:test": "heft run --only test -- --clean"
-=======
-    "build-storybook": "heft build --storybook",
-    "_phase:build": "heft build --clean",
-    "_phase:test": "heft test --no-build"
->>>>>>> 2f3aca6a
   },
   "dependencies": {
     "react-dom": "~16.13.1",
