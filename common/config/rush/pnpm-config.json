/**
 * This configuration file provides settings specific to the PNPM package manager.
 * More documentation is available on the Rush website: https://rushjs.io
 */
{
  "$schema": "https://developer.microsoft.com/json-schemas/rush/v5/pnpm-config.schema.json",

  /**
   * If true, then `rush install` and `rush update` will use the PNPM workspaces feature
   * to perform the install, instead of the old model where Rush generated the symlinks
   * for each projects's node_modules folder.
   *
   * When using workspaces, Rush will generate a `common/temp/pnpm-workspace.yaml` file referencing
   * all local projects to install. Rush will also generate a `.pnpmfile.cjs` shim which implements
   * Rush-specific features such as preferred versions.  The user's `common/config/rush/.pnpmfile.cjs`
   * is invoked by the shim.
   *
   * This option is strongly recommended. The default value is false.
   */
  "useWorkspaces": true,

  /**
   * If true, then Rush will add the `--strict-peer-dependencies` command-line parameter when
   * invoking PNPM.  This causes `rush update` to fail if there are unsatisfied peer dependencies,
   * which is an invalid state that can cause build failures or incompatible dependency versions.
   * (For historical reasons, JavaScript package managers generally do not treat this invalid
   * state as an error.)
   *
   * PNPM documentation: https://pnpm.io/npmrc#strict-peer-dependencies
   *
   * The default value is false to avoid legacy compatibility issues.
   * It is strongly recommended to set `strictPeerDependencies=true`.
   */
  "strictPeerDependencies": true,

  /**
   * Environment variables that will be provided to PNPM.
   */
  // "environmentVariables": {
  //   "NODE_OPTIONS": {
  //     "value": "--max-old-space-size=4096",
  //     "override": false
  //   }
  // },

  /**
   * Specifies the location of the PNPM store.  There are two possible values:
   *
   * - `local` - use the `pnpm-store` folder in the current configured temp folder:
   *   `common/temp/pnpm-store` by default.
   * - `global` - use PNPM's global store, which has the benefit of being shared
   *    across multiple repo folders, but the disadvantage of less isolation for builds
   *    (for example, bugs or incompatibilities when two repos use different releases of PNPM)
   *
   * In both cases, the store path can be overridden by the environment variable `RUSH_PNPM_STORE_PATH`.
   *
   * The default value is `local`.
   */
  // "pnpmStore": "global",

  /**
   * If true, then `rush install` will report an error if manual modifications
   * were made to the PNPM shrinkwrap file without running `rush update` afterwards.
   *
   * This feature protects against accidental inconsistencies that may be introduced
   * if the PNPM shrinkwrap file (`pnpm-lock.yaml`) is manually edited.  When this
   * feature is enabled, `rush update` will append a hash to the file as a YAML comment,
   * and then `rush update` and `rush install` will validate the hash.  Note that this
   * does not prohibit manual modifications, but merely requires `rush update` be run
   * afterwards, ensuring that PNPM can report or repair any potential inconsistencies.
   *
   * To temporarily disable this validation when invoking `rush install`, use the
   * `--bypass-policy` command-line parameter.
   *
   * The default value is false.
   */
  "preventManualShrinkwrapChanges": true,

  /**
   * The "globalOverrides" setting provides a simple mechanism for overriding version selections
   * for all dependencies of all projects in the monorepo workspace.  The settings are copied
   * into the `pnpm.overrides` field of the `common/temp/package.json` file that is generated
   * by Rush during installation.
   *
   * Order of precedence: `.pnpmfile.cjs` has the highest precedence, followed by
   * `unsupportedPackageJsonSettings`, `globalPeerDependencyRules`, `globalPackageExtensions`,
   * and `globalOverrides` has lowest precedence.
   *
   * PNPM documentation: https://pnpm.io/package_json#pnpmoverrides
   */
  "globalOverrides": {
    // "example1": "^1.0.0",
    // "example2": "npm:@company/example2@^1.0.0"
    // TODO: Remove once https://github.com/dylang/npm-check/issues/499
    // has been closed and a new version of `npm-check` is published.
    "package-json": "^7"
  },

  /**
   * The `globalPeerDependencyRules` setting provides various settings for suppressing validation errors
   * that are reported during installation with `strictPeerDependencies=true`.  The settings are copied
   * into the `pnpm.peerDependencyRules` field of the `common/temp/package.json` file that is generated
   * by Rush during installation.
   *
   * Order of precedence: `.pnpmfile.cjs` has the highest precedence, followed by
   * `unsupportedPackageJsonSettings`, `globalPeerDependencyRules`, `globalPackageExtensions`,
   * and `globalOverrides` has lowest precedence.
   *
   * https://pnpm.io/package_json#pnpmpeerdependencyrules
   */
  "globalPeerDependencyRules": {
    // "ignoreMissing": ["@eslint/*"],
    // "allowedVersions": { "react": "17" },
    // "allowAny": ["@babel/*"]
  },

  /**
   * The `globalPackageExtension` setting provides a way to patch arbitrary package.json fields
   * for any PNPM dependency of the monorepo.  The settings are copied into the `pnpm.packageExtensions`
   * field of the `common/temp/package.json` file that is generated by Rush during installation.
   * The `globalPackageExtension` setting has similar capabilities as `.pnpmfile.cjs` but without
   * the downsides of an executable script (nondeterminism, unreliable caching, performance concerns).
   *
   * Order of precedence: `.pnpmfile.cjs` has the highest precedence, followed by
   * `unsupportedPackageJsonSettings`, `globalPeerDependencyRules`, `globalPackageExtensions`,
   * and `globalOverrides` has lowest precedence.
   *
   * PNPM documentation: https://pnpm.io/package_json#pnpmpackageextensions
   */
  "globalPackageExtensions": {
    "@emotion/core": {
      "peerDependencies": {
        "@types/react": ">=16"
      }
    },

    "@emotion/styled": {
      "peerDependencies": {
        "@types/react": ">=16"
      }
    },

    "@emotion/styled-base": {
      "peerDependencies": {
        "@types/react": ">=16"
      }
    },

    "@emotion/theming": {
      "peerDependencies": {
        "@types/react": ">=16"
      }
    },

    "@storybook/addons": {
      "peerDependencies": {
        "@types/react": ">=16"
      }
    },

    "@storybook/api": {
      "peerDependencies": {
        "@types/react": ">=16"
      }
    },

    "@storybook/router": {
      "peerDependencies": {
        "@types/react": ">=16"
      }
    },

    "emotion-theming": {
      "peerDependencies": {
        "@types/react": ">=16"
      }
    },

    "react-router": {
      "peerDependencies": {
        "@types/react": ">=16"
      }
    },

    "react-router-dom": {
      "peerDependencies": {
        "@types/react": ">=16"
      }
    },

    "@jest/reporters": {
      "dependencies": {
        "@types/istanbul-lib-coverage": "2.0.4"
      }
    },

    "@serverless-stack/resources": {
      "dependencies": {
        "esbuild": "*"
      }
    },

    "@storybook/react": {
      "peerDependencies": {
        "@types/node": ">=12",
        "@types/react": ">=16"
      }
    },

    "@storybook/theming": {
      "dependencies": {
        "@emotion/serialize": "*",
        "@emotion/utils": "*"
      }
    },

    "@types/webpack": {
      "dependencies": {
        "anymatch": "^3"
      }
    },

    "@typescript-eslint/types": {
      "peerDependencies": {
        "typescript": "*"
      }
    },

    "collect-v8-coverage": {
      "peerDependencies": {
        "@types/node": ">=12"
      }
    },

    "http-proxy-middleware": {
      "dependencies": {
        "@types/express": "*"
      }
    },

    "webpack-dev-middleware": {
      "peerDependencies": {
        "@types/webpack": "^4"
      },
      "peerDependenciesMeta": {
        "@types/webpack": {
          "optional": true
        }
      }
    },

    "webpack-dev-server": {
      "dependencies": {
        "@types/express-serve-static-core": "*",
        "@types/serve-static": "*",
        "anymatch": "^3"
      },
      "peerDependencies": {
        "@types/webpack": "^4"
      },
      "peerDependenciesMeta": {
        "@types/webpack": {
          "optional": true
        }
      }
    },

    "scss-parser": {
      "dependencies": {
        "lodash": "~4.17.15"
      }
    },

    "query-ast": {
      "dependencies": {
        "lodash": "~4.17.15"
      }
    }
  },

<<<<<<< HEAD
  // Remove once no longer on an RC branch
  // This is needed to allow the RC version of Heft to satisfy peerDependencies on the
  // normal version and vice-versa
  "globalPeerDependencyRules": {
    "allowAny": ["@rushstack/heft"]
=======
  /**
   * The `globalNeverBuiltDependencies` setting suppresses the `preinstall`, `install`, and `postinstall`
   * lifecycle events for the specified NPM dependencies.  This is useful for scripts with poor practices
   * such as downloading large binaries without retries or attempting to invoke OS tools such as
   * a C++ compiler.  (PNPM's terminology refers to these lifecycle events as "building" a package;
   * it has nothing to do with build system operations such as `rush build` or `rushx build`.)
   * The settings are copied into the `pnpm.neverBuiltDependencies` field of the `common/temp/package.json`
   * file that is generated by Rush during installation.
   *
   * PNPM documentation: https://pnpm.io/package_json#pnpmneverbuiltdependencies
   */
  "globalNeverBuiltDependencies": [
    // "fsevents"
  ],

  /**
   * The `globalAllowedDeprecatedVersions` setting suppresses installation warnings for package
   * versions that the NPM registry reports as being deprecated.  This is useful if the
   * deprecated package is an indirect dependency of an external package that has not released a fix.
   * The settings are copied into the `pnpm.allowedDeprecatedVersions` field of the `common/temp/package.json`
   * file that is generated by Rush during installation.
   *
   * PNPM documentation: https://pnpm.io/package_json#pnpmalloweddeprecatedversions
   *
   * If you are working to eliminate a deprecated version, it's better to specify `allowedDeprecatedVersions`
   * in the package.json file for individual Rush projects.
   */
  "globalAllowedDeprecatedVersions": {
    // "request": "*"
  },

  /**
   * (THIS FIELD IS MACHINE GENERATED)  The "globalPatchedDependencies" field is updated automatically
   * by the `rush-pnpm patch-commit` command.  It is a dictionary, where the key is an NPM package name
   * and exact version, and the value is a relative path to the associated patch file.
   *
   * PNPM documentation: https://pnpm.io/package_json#pnpmpatcheddependencies
   */
  "globalPatchedDependencies": {},

  /**
   * (USE AT YOUR OWN RISK)  This is a free-form property bag that will be copied into
   * the `common/temp/package.json` file that is generated by Rush during installation.
   * This provides a way to experiment with new PNPM features.  These settings will override
   * any other Rush configuration associated with a given JSON field except for `.pnpmfile.cjs`.
   *
   * USAGE OF THIS SETTING IS NOT SUPPORTED BY THE RUSH MAINTAINERS AND MAY CAUSE RUSH
   * TO MALFUNCTION.  If you encounter a missing PNPM setting that you believe should
   * be supported, please create a GitHub issue or PR.  Note that Rush does not aim to
   * support every possible PNPM setting, but rather to promote a battle-tested installation
   * strategy that is known to provide a good experience for large teams with lots of projects.
   */
  "unsupportedPackageJsonSettings": {
    // "dependencies": {
    //   "not-a-good-practice": "*"
    // },
    // "scripts": {
    //   "do-something": "echo Also not a good practice"
    // },
    // "pnpm": { "futurePnpmFeature": true }
>>>>>>> 2f3aca6a
  }
}<|MERGE_RESOLUTION|>--- conflicted
+++ resolved
@@ -278,13 +278,6 @@
     }
   },
 
-<<<<<<< HEAD
-  // Remove once no longer on an RC branch
-  // This is needed to allow the RC version of Heft to satisfy peerDependencies on the
-  // normal version and vice-versa
-  "globalPeerDependencyRules": {
-    "allowAny": ["@rushstack/heft"]
-=======
   /**
    * The `globalNeverBuiltDependencies` setting suppresses the `preinstall`, `install`, and `postinstall`
    * lifecycle events for the specified NPM dependencies.  This is useful for scripts with poor practices
@@ -345,6 +338,5 @@
     //   "do-something": "echo Also not a good practice"
     // },
     // "pnpm": { "futurePnpmFeature": true }
->>>>>>> 2f3aca6a
   }
 }