## API Report File for "@rushstack/heft"

> Do not edit this file. It is a report generated by [API Extractor](https://api-extractor.com/).

```ts

import { AsyncParallelHook } from 'tapable';
import { CommandLineChoiceListParameter } from '@rushstack/ts-command-line';
import { CommandLineChoiceParameter } from '@rushstack/ts-command-line';
import { CommandLineFlagParameter } from '@rushstack/ts-command-line';
import { CommandLineIntegerListParameter } from '@rushstack/ts-command-line';
import { CommandLineIntegerParameter } from '@rushstack/ts-command-line';
import { CommandLineParameter } from '@rushstack/ts-command-line';
import { CommandLineStringListParameter } from '@rushstack/ts-command-line';
import { CommandLineStringParameter } from '@rushstack/ts-command-line';
import { IPackageJson } from '@rushstack/node-core-library';
import { ITerminal } from '@rushstack/node-core-library';
import { ITerminalProvider } from '@rushstack/node-core-library';
import { RigConfig } from '@rushstack/rig-package';
<<<<<<< HEAD
import { Terminal } from '@rushstack/node-core-library';
=======
import { SyncHook } from 'tapable';
>>>>>>> 1aa5eedd

// @beta
export class CancellationToken {
    // @internal
    constructor(options?: _ICancellationTokenOptions);
    get isCancelled(): boolean;
    get onCancelledPromise(): Promise<void>;
}

// @beta
export class CancellationTokenSource {
    constructor(options?: ICancellationTokenSourceOptions);
    cancel(): void;
    get isCancelled(): boolean;
    // @internal (undocumented)
    get _onCancelledPromise(): Promise<void>;
    get token(): CancellationToken;
}

export { CommandLineChoiceListParameter }

export { CommandLineChoiceParameter }

export { CommandLineFlagParameter }

export { CommandLineIntegerListParameter }

export { CommandLineIntegerParameter }

export { CommandLineParameter }

export { CommandLineStringListParameter }

export { CommandLineStringParameter }

// @public
export type GlobFn = (pattern: string | string[], options?: IGlobOptions | undefined) => Promise<string[]>;

// @public (undocumented)
export class HeftConfiguration {
    get buildFolderPath(): string;
    get cacheFolderPath(): string;
    // @internal
    _checkForRigAsync(): Promise<void>;
    get globalTerminal(): ITerminal;
    get heftPackageJson(): IPackageJson;
    // @internal (undocumented)
    static initialize(options: _IHeftConfigurationInitializationOptions): HeftConfiguration;
    get projectConfigFolderPath(): string;
    get projectPackageJson(): IPackageJson;
    get rigConfig(): RigConfig;
    get rigPackageResolver(): IRigPackageResolver;
    get tempFolderPath(): string;
    get terminalProvider(): ITerminalProvider;
}

// @internal
export interface _ICancellationTokenOptions {
    cancellationTokenSource?: CancellationTokenSource;
    isCancelled?: boolean;
}

// @beta
export interface ICancellationTokenSourceOptions {
    delayMs?: number;
}

// @public
export interface IChangedFileState {
    readonly isSourceFile: boolean;
    readonly version: string | undefined;
}

// @public
export interface ICopyOperation extends IFileSelectionSpecifier {
    destinationFolders: string[];
    flatten?: boolean;
    hardlink?: boolean;
}

// @public
export interface IDeleteOperation extends IFileSelectionSpecifier {
}

// @public
export interface IFileSelectionSpecifier {
    excludeGlobs?: string[];
    fileExtensions?: string[];
    includeGlobs?: string[];
    sourcePath: string;
}

// @public
export interface IGlobOptions {
    absolute?: boolean;
    cwd?: string;
    dot?: boolean;
    ignore?: string[];
}

// @internal (undocumented)
export interface _IHeftConfigurationInitializationOptions {
    cwd: string;
    terminalProvider: ITerminalProvider;
}

// @public
export interface IHeftDefaultParameters {
    readonly clean: boolean;
    readonly cleanCache: boolean;
    readonly debug: boolean;
    readonly locales: Iterable<string>;
    readonly production: boolean;
    readonly verbose: boolean;
    readonly watch: boolean;
}

// @public
export interface IHeftLifecycleCleanHookOptions {
    addDeleteOperations: (...deleteOperations: IDeleteOperation[]) => void;
}

// @public
export interface IHeftLifecycleHooks {
    clean: AsyncParallelHook<IHeftLifecycleCleanHookOptions>;
    // (undocumented)
    recordMetrics: AsyncParallelHook<IHeftRecordMetricsHookOptions>;
    toolFinish: AsyncParallelHook<IHeftLifecycleToolFinishHookOptions>;
    toolStart: AsyncParallelHook<IHeftLifecycleToolStartHookOptions>;
}

// @public
export interface IHeftLifecyclePlugin<TOptions = void> extends IHeftPlugin<IHeftLifecycleSession, TOptions> {
}

// @public
export interface IHeftLifecycleSession {
    readonly cacheFolderPath: string;
    readonly hooks: IHeftLifecycleHooks;
    readonly logger: IScopedLogger;
    readonly parameters: IHeftParameters;
    requestAccessToPluginByName<T extends object>(pluginToAccessPackage: string, pluginToAccessName: string, pluginApply: (pluginAccessor: T) => void): void;
    readonly tempFolderPath: string;
}

// @public
export interface IHeftLifecycleToolFinishHookOptions {
}

// @public
export interface IHeftLifecycleToolStartHookOptions {
}

// @public
export interface IHeftParameters extends IHeftDefaultParameters {
    getChoiceListParameter(parameterLongName: string): CommandLineChoiceListParameter;
    getChoiceParameter(parameterLongName: string): CommandLineChoiceParameter;
    getFlagParameter(parameterLongName: string): CommandLineFlagParameter;
    getIntegerListParameter(parameterLongName: string): CommandLineIntegerListParameter;
    getIntegerParameter(parameterLongName: string): CommandLineIntegerParameter;
    getStringListParameter(parameterLongName: string): CommandLineStringListParameter;
    getStringParameter(parameterLongName: string): CommandLineStringParameter;
}

// @public
export interface IHeftPlugin<TSession extends IHeftLifecycleSession | IHeftTaskSession = IHeftLifecycleSession | IHeftTaskSession, TOptions = void> {
    readonly accessor?: object;
    apply(session: TSession, heftConfiguration: HeftConfiguration, pluginOptions?: TOptions): void;
}

// @public (undocumented)
export interface IHeftRecordMetricsHookOptions {
    // (undocumented)
    metricData: IMetricsData;
    // (undocumented)
    metricName: string;
}

// @public
export interface IHeftTaskHooks {
    readonly run: AsyncParallelHook<IHeftTaskRunHookOptions>;
    readonly runIncremental: AsyncParallelHook<IHeftTaskRunIncrementalHookOptions>;
}

// @public
export interface IHeftTaskPlugin<TOptions = void> extends IHeftPlugin<IHeftTaskSession, TOptions> {
}

// @public
export interface IHeftTaskRunHookOptions {
    readonly addCopyOperations: (copyOperations: ICopyOperation[]) => void;
    readonly addDeleteOperations: (deleteOperations: IDeleteOperation[]) => void;
}

// @public
export interface IHeftTaskRunIncrementalHookOptions extends IHeftTaskRunHookOptions {
    readonly addCopyOperations: (copyOperations: IIncrementalCopyOperation[]) => void;
    // @beta
    readonly cancellationToken: CancellationToken;
    readonly changedFiles: ReadonlyMap<string, IChangedFileState>;
    readonly globChangedFilesAsync: GlobFn;
}

// @public
export interface IHeftTaskSession {
    readonly cacheFolderPath: string;
    readonly hooks: IHeftTaskHooks;
    readonly logger: IScopedLogger;
    readonly parameters: IHeftParameters;
    requestAccessToPluginByName<T extends object>(pluginToAccessPackage: string, pluginToAccessName: string, pluginApply: (pluginAccessor: T) => void): void;
    readonly taskName: string;
    readonly tempFolderPath: string;
}

// @public
export interface IIncrementalCopyOperation extends ICopyOperation {
    onlyIfChanged?: boolean;
}

// @public (undocumented)
export interface IMetricsData {
    command: string;
    commandParameters: Record<string, string>;
    encounteredError?: boolean;
    machineArch: string;
    machineCores: number;
    machineOs: string;
    machineProcessor: string;
    machineTotalMemoryMB: number;
    taskTotalExecutionMs: number;
}

// @internal (undocumented)
export interface _IPerformanceData {
    // (undocumented)
    encounteredError?: boolean;
    // (undocumented)
    taskTotalExecutionMs: number;
}

// @public
export interface IRigPackageResolver {
    // (undocumented)
    resolvePackageAsync(packageName: string, terminal: ITerminal): Promise<string>;
}

// @beta
export interface IRunScript {
    runAsync: (options: IRunScriptOptions) => Promise<void>;
}

// @beta
export interface IRunScriptOptions {
    // (undocumented)
    heftConfiguration: HeftConfiguration;
    // (undocumented)
    heftTaskSession: IHeftTaskSession;
    // (undocumented)
    runOptions: IHeftTaskRunHookOptions;
    // (undocumented)
    scriptOptions: Record<string, unknown>;
}

// @public
export interface IScopedLogger {
    emitError(error: Error): void;
    emitWarning(warning: Error): void;
<<<<<<< HEAD
    readonly loggerName: string;
    readonly terminal: Terminal;
=======
    // (undocumented)
    readonly terminal: ITerminal;
>>>>>>> 1aa5eedd
}

// @internal
export class _MetricsCollector {
    recordAsync(command: string, performanceData?: Partial<_IPerformanceData>, parameters?: Record<string, string>): Promise<void>;
    // (undocumented)
    readonly recordMetricsHook: AsyncParallelHook<IHeftRecordMetricsHookOptions>;
    setStartTime(): void;
}

<<<<<<< HEAD
=======
// @public
export class MetricsCollectorHooks {
    flush: AsyncParallelHook;
    flushAndTeardown: AsyncParallelHook;
    recordMetric: SyncHook<string, IMetricsData>;
}

// @beta (undocumented)
export type RegisterAction = <TParameters>(action: ICustomActionOptions<TParameters>) => void;

// @beta (undocumented)
export type RequestAccessToPluginByNameCallback = (pluginToAccessName: string, pluginApply: (pluginAccessor: object) => void) => void;

// @public (undocumented)
export class ScopedLogger implements IScopedLogger {
    // Warning: (ae-forgotten-export) The symbol "IScopedLoggerOptions" needs to be exported by the entry point index.d.ts
    //
    // @internal
    constructor(options: IScopedLoggerOptions);
    emitError(error: Error): void;
    emitWarning(warning: Error): void;
    // (undocumented)
    get errors(): ReadonlyArray<Error>;
    // (undocumented)
    readonly loggerName: string;
    // @internal (undocumented)
    readonly _requestingPlugin: IHeftPlugin;
    // (undocumented)
    readonly terminal: ITerminal;
    // (undocumented)
    readonly terminalProvider: ITerminalProvider;
    // (undocumented)
    get warnings(): ReadonlyArray<Error>;
}

// @public (undocumented)
export abstract class StageHooksBase<TStageProperties extends object> {
    // (undocumented)
    readonly afterLoadStageConfiguration: AsyncSeriesHook;
    // (undocumented)
    readonly loadStageConfiguration: AsyncSeriesHook;
    // @beta
    readonly overrideStage: AsyncSeriesBailHook<TStageProperties>;
}

// @public (undocumented)
export class TestStageHooks extends StageHooksBase<ITestStageProperties> {
    // (undocumented)
    readonly configureTest: AsyncSeriesHook;
    // (undocumented)
    readonly run: AsyncParallelHook;
}

>>>>>>> 1aa5eedd
// (No @packageDocumentation comment for this package)

```<|MERGE_RESOLUTION|>--- conflicted
+++ resolved
@@ -17,11 +17,7 @@
 import { ITerminal } from '@rushstack/node-core-library';
 import { ITerminalProvider } from '@rushstack/node-core-library';
 import { RigConfig } from '@rushstack/rig-package';
-<<<<<<< HEAD
-import { Terminal } from '@rushstack/node-core-library';
-=======
 import { SyncHook } from 'tapable';
->>>>>>> 1aa5eedd
 
 // @beta
 export class CancellationToken {
@@ -289,13 +285,8 @@
 export interface IScopedLogger {
     emitError(error: Error): void;
     emitWarning(warning: Error): void;
-<<<<<<< HEAD
-    readonly loggerName: string;
-    readonly terminal: Terminal;
-=======
     // (undocumented)
     readonly terminal: ITerminal;
->>>>>>> 1aa5eedd
 }
 
 // @internal
@@ -306,8 +297,6 @@
     setStartTime(): void;
 }
 
-<<<<<<< HEAD
-=======
 // @public
 export class MetricsCollectorHooks {
     flush: AsyncParallelHook;
@@ -361,7 +350,6 @@
     readonly run: AsyncParallelHook;
 }
 
->>>>>>> 1aa5eedd
 // (No @packageDocumentation comment for this package)
 
 ```