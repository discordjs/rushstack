// Copyright (c) Microsoft Corporation. All rights reserved. Licensed under the MIT license.
// See LICENSE in the project root for license information.

import { AsyncSeriesHook, AsyncSeriesWaterfallHook, SyncHook } from 'tapable';

import type { CommandLineParameter } from '@rushstack/ts-command-line';
import type { BuildCacheConfiguration } from '../api/BuildCacheConfiguration';
import type { IPhase } from '../api/CommandLineConfiguration';
import type { RushConfiguration } from '../api/RushConfiguration';
import type { RushConfigurationProject } from '../api/RushConfigurationProject';
import type { Operation } from '../logic/operations/Operation';
import type { ProjectChangeAnalyzer } from '../logic/ProjectChangeAnalyzer';
<<<<<<< HEAD
import type {
  IExecutionResult,
  IOperationExecutionResult
} from '../logic/operations/IOperationExecutionResult';
import type { CobuildConfiguration } from '../api/CobuildConfiguration';
import type { IOperationRunnerContext } from '../logic/operations/IOperationRunner';
=======
import { ITelemetryData } from '../logic/Telemetry';
import { IExecutionResult, IOperationExecutionResult } from '../logic/operations/IOperationExecutionResult';
>>>>>>> e53a7cd0

/**
 * A plugin that interacts with a phased commands.
 * @alpha
 */
export interface IPhasedCommandPlugin {
  /**
   * Applies this plugin.
   */
  apply(hooks: PhasedCommandHooks): void;
}

/**
 * Context used for creating operations to be executed.
 * @alpha
 */
export interface ICreateOperationsContext {
  /**
   * The configuration for the build cache, if the feature is enabled.
   */
  readonly buildCacheConfiguration: BuildCacheConfiguration | undefined;
  /**
   * The configuration for the cobuild, if cobuild feature and build cache feature are both enabled.
   */
  readonly cobuildConfiguration: CobuildConfiguration | undefined;
  /**
   * The set of custom parameters for the executing command.
   * Maps from the `longName` field in command-line.json to the parser configuration in ts-command-line.
   */
  readonly customParameters: ReadonlyMap<string, CommandLineParameter>;
  /**
   * If true, projects may read their output from cache or be skipped if already up to date.
   * If false, neither of the above may occur, e.g. "rush rebuild"
   */
  readonly isIncrementalBuildAllowed: boolean;
  /**
   * If true, this is the initial run of the command.
   * If false, this execution is in response to changes.
   */
  readonly isInitial: boolean;
  /**
   * If true, the command is running in watch mode.
   */
  readonly isWatch: boolean;
  /**
   * The set of phases original for the current command execution.
   */
  readonly phaseOriginal: ReadonlySet<IPhase>;
  /**
   * The set of phases selected for the current command execution.
   */
  readonly phaseSelection: ReadonlySet<IPhase>;
  /**
   * The current state of the repository
   */
  readonly projectChangeAnalyzer: ProjectChangeAnalyzer;
  /**
   * The set of Rush projects selected for the current command execution.
   */
  readonly projectSelection: ReadonlySet<RushConfigurationProject>;
  /**
   * The set of Rush projects that have not been built in the current process since they were last modified.
   * When `isInitial` is true, this will be an exact match of `projectSelection`.
   */
  readonly projectsInUnknownState: ReadonlySet<RushConfigurationProject>;
  /**
   * The Rush configuration
   */
  readonly rushConfiguration: RushConfiguration;
}

/**
 * Hooks into the execution process for phased commands
 * @alpha
 */
export class PhasedCommandHooks {
  /**
   * Hook invoked to create operations for execution.
   * Use the context to distinguish between the initial run and phased runs.
   */
  public readonly createOperations: AsyncSeriesWaterfallHook<[Set<Operation>, ICreateOperationsContext]> =
    new AsyncSeriesWaterfallHook(['operations', 'context'], 'createOperations');

  /**
   * Hook invoked before operation start
   * Hook is series for stable output.
   */
  public readonly beforeExecuteOperations: AsyncSeriesHook<[Map<Operation, IOperationExecutionResult>]> =
    new AsyncSeriesHook(['records']);

  /**
   * Hook invoked when operation status changed
   * Hook is series for stable output.
   */
  public readonly onOperationStatusChanged: SyncHook<[IOperationExecutionResult]> = new SyncHook(['record']);

  /**
   * Hook invoked after executing a set of operations.
   * Use the context to distinguish between the initial run and phased runs.
   * Hook is series for stable output.
   */
  public readonly afterExecuteOperations: AsyncSeriesHook<[IExecutionResult, ICreateOperationsContext]> =
    new AsyncSeriesHook(['results', 'context']);

  /**
   * Hook invoked before executing a operation.
   */
  public readonly beforeExecuteOperation: AsyncSeriesHook<[IOperationRunnerContext]> = new AsyncSeriesHook<
    [IOperationRunnerContext]
  >(['runnerContext'], 'beforeExecuteOperation');

  /**
   * Hook invoked after executing a operation.
   */
  public readonly afterExecuteOperation: AsyncSeriesHook<[IOperationRunnerContext]> = new AsyncSeriesHook<
    [IOperationRunnerContext]
  >(['runnerContext'], 'afterExecuteOperation');

  /**
   * Hook invoked after a run has finished and the command is watching for changes.
   * May be used to display additional relevant data to the user.
   * Only relevant when running in watch mode.
   */
  public readonly waitingForChanges: SyncHook<void> = new SyncHook(undefined, 'waitingForChanges');

  /**
   * Hook invoked after executing operations and before waitingForChanges. Allows the caller
   * to augment or modify the log entry about to be written.
   */
  public readonly beforeLog: SyncHook<ITelemetryData, void> = new SyncHook(['telemetryData'], 'beforeLog');
}<|MERGE_RESOLUTION|>--- conflicted
+++ resolved
@@ -10,17 +10,13 @@
 import type { RushConfigurationProject } from '../api/RushConfigurationProject';
 import type { Operation } from '../logic/operations/Operation';
 import type { ProjectChangeAnalyzer } from '../logic/ProjectChangeAnalyzer';
-<<<<<<< HEAD
 import type {
   IExecutionResult,
   IOperationExecutionResult
 } from '../logic/operations/IOperationExecutionResult';
 import type { CobuildConfiguration } from '../api/CobuildConfiguration';
 import type { IOperationRunnerContext } from '../logic/operations/IOperationRunner';
-=======
-import { ITelemetryData } from '../logic/Telemetry';
-import { IExecutionResult, IOperationExecutionResult } from '../logic/operations/IOperationExecutionResult';
->>>>>>> e53a7cd0
+import type { ITelemetryData } from '../logic/Telemetry';
 
 /**
  * A plugin that interacts with a phased commands.
